--- conflicted
+++ resolved
@@ -522,7 +522,6 @@
             } => {
                 se.filesystem.exchange(
                     self,
-<<<<<<< HEAD
                     FsExchangeParam {
                         parent: arg.olddir,
                         name: &oldname,
@@ -530,13 +529,6 @@
                         newname: &newname,
                         options: arg.options,
                     },
-=======
-                    arg.olddir,
-                    oldname,
-                    arg.newdir,
-                    newname,
-                    arg.options,
->>>>>>> edbfcd18
                     self.reply(),
                 );
             }
