//! Low-level filesystem operation request.
//!
//! A request represents information about a filesystem operation the kernel driver wants us to
//! perform.

use std::convert::TryFrom;
use std::ffi::OsStr;
use std::{error, fmt, mem};

use super::abi::*;
use super::argument::FuseArgumentIterator;
use super::Cast;

/// Error that may occur while reading and parsing a request from the kernel driver.
#[derive(Debug)]
pub enum RequestError {
    /// Not enough data for parsing header (short read).
    ShortReadHeader(usize),
    /// Kernel requested an unknown operation.
    UnknownOperation(u32),
    /// Not enough data for arguments (short read).
    ShortRead(usize, usize),
    /// Insufficient argument data.
    InsufficientData,
}

impl fmt::Display for RequestError {
    fn fmt(&self, f: &mut fmt::Formatter<'_>) -> fmt::Result {
        match self {
            RequestError::ShortReadHeader(len) => write!(
                f,
                "Short read of FUSE request header ({} < {})",
                len,
                mem::size_of::<fuse_in_header>()
            ),
            RequestError::UnknownOperation(opcode) => write!(f, "Unknown FUSE opcode ({})", opcode),
            RequestError::ShortRead(len, total) => {
                write!(f, "Short read of FUSE request ({} < {})", len, total)
            }
            RequestError::InsufficientData => write!(f, "Insufficient argument data"),
        }
    }
}

impl error::Error for RequestError {}

/// Filesystem operation (and arguments) the kernel driver wants us to perform. The fields of each
/// variant needs to match the actual arguments the kernel driver sends for the specific operation.
#[derive(Debug)]
pub enum Operation<'a> {
    Lookup {
        name: &'a OsStr,
    },
    Forget {
        arg: &'a fuse_forget_in,
    },
    GetAttr,
    SetAttr {
        arg: &'a fuse_setattr_in,
    },
    ReadLink,
    SymLink {
        name: &'a OsStr,
        link: &'a OsStr,
    },
    MkNod {
        arg: &'a fuse_mknod_in,
        name: &'a OsStr,
    },
    MkDir {
        arg: &'a fuse_mkdir_in,
        name: &'a OsStr,
    },
    Unlink {
        name: &'a OsStr,
    },
    RmDir {
        name: &'a OsStr,
    },
    Rename {
        arg: &'a fuse_rename_in,
        name: &'a OsStr,
        newname: &'a OsStr,
    },
    Link {
        arg: &'a fuse_link_in,
        name: &'a OsStr,
    },
    Open {
        arg: &'a fuse_open_in,
    },
    Read {
        arg: &'a fuse_read_in,
    },
    Write {
        arg: &'a fuse_write_in,
        data: &'a [u8],
    },
    StatFs,
    Release {
        arg: &'a fuse_release_in,
    },
    FSync {
        arg: &'a fuse_fsync_in,
    },
    SetXAttr {
        arg: &'a fuse_setxattr_in,
        name: &'a OsStr,
        value: &'a [u8],
    },
    GetXAttr {
        arg: &'a fuse_getxattr_in,
        name: &'a OsStr,
    },
    ListXAttr {
        arg: &'a fuse_getxattr_in,
    },
    RemoveXAttr {
        name: &'a OsStr,
    },
    Flush {
        arg: &'a fuse_flush_in,
    },
    Init {
        arg: &'a fuse_init_in,
    },
    OpenDir {
        arg: &'a fuse_open_in,
    },
    ReadDir {
        arg: &'a fuse_read_in,
    },
    ReleaseDir {
        arg: &'a fuse_release_in,
    },
    FSyncDir {
        arg: &'a fuse_fsync_in,
    },
    GetLk {
        arg: &'a fuse_lk_in,
    },
    SetLk {
        arg: &'a fuse_lk_in,
    },
    SetLkW {
        arg: &'a fuse_lk_in,
    },
    Access {
        arg: &'a fuse_access_in,
    },
    Create {
        arg: &'a fuse_create_in,
        name: &'a OsStr,
    },
    Interrupt {
        arg: &'a fuse_interrupt_in,
    },
    BMap {
        arg: &'a fuse_bmap_in,
    },
    Destroy,
    // TODO: FUSE_IOCTL since ABI 7.11
    // IoCtl {
    //     arg: &'a fuse_ioctl_in,
    //     data: &'a [u8],
    // },
    // TODO: FUSE_POLL since ABI 7.11
    // Poll {
    //     arg: &'a fuse_poll_in,
    // },
    // TODO: FUSE_NOTIFY_REPLY since ABI 7.15
    // NotifyReply {
    //     data: &'a [u8],
    // },
    // TODO: FUSE_BATCH_FORGET since ABI 7.16
    // BatchForget {
    //     arg: &'a fuse_forget_in,
    //     nodes: &'a [fuse_forget_one],
    // },
    // TODO: FUSE_FALLOCATE since ABI 7.19
    // FAllocate {
    //     arg: &'a fuse_fallocate_in,
    // },
    #[cfg(target_os = "macos")]
    SetVolName {
        name: &'a OsStr,
    },
    #[cfg(target_os = "macos")]
    GetXTimes,
    #[cfg(target_os = "macos")]
    Exchange {
        arg: &'a fuse_exchange_in,
        oldname: &'a OsStr,
        newname: &'a OsStr,
    },
    // TODO: CUSE_INIT since ABI 7.12
    // CuseInit {
    //     arg: &'a fuse_init_in,
    // },
}

impl fmt::Display for Operation<'_> {
    fn fmt(&self, f: &mut fmt::Formatter<'_>) -> fmt::Result {
        match self {
            Operation::Lookup { name } => write!(f, "LOOKUP name {:?}", name),
            Operation::Forget { arg } => write!(f, "FORGET nlookup {}", arg.nlookup),
            Operation::GetAttr => write!(f, "GETATTR"),
            Operation::SetAttr { arg } => write!(f, "SETATTR valid {:#x}", arg.valid),
            Operation::ReadLink => write!(f, "READLINK"),
            Operation::SymLink { name, link } => write!(f, "SYMLINK name {:?}, link {:?}", name, link),
            Operation::MkNod { arg, name } => write!(f, "MKNOD name {:?}, mode {:#05o}, rdev {}", name, arg.mode, arg.rdev),
            Operation::MkDir { arg, name } => write!(f, "MKDIR name {:?}, mode {:#05o}", name, arg.mode),
            Operation::Unlink { name } => write!(f, "UNLINK name {:?}", name),
            Operation::RmDir { name } => write!(f, "RMDIR name {:?}", name),
            Operation::Rename { arg, name, newname } => write!(f, "RENAME name {:?}, newdir {:#018x}, newname {:?}", name, arg.newdir, newname),
            Operation::Link { arg, name } => write!(f, "LINK name {:?}, oldnodeid {:#018x}", name, arg.oldnodeid),
            Operation::Open { arg } => write!(f, "OPEN flags {:#x}", arg.flags),
            Operation::Read { arg } => write!(f, "READ fh {}, offset {}, size {}", arg.fh, arg.offset, arg.size),
            Operation::Write { arg, .. } => write!(f, "WRITE fh {}, offset {}, size {}, write flags {:#x}", arg.fh, arg.offset, arg.size, arg.write_flags),
            Operation::StatFs => write!(f, "STATFS"),
            Operation::Release { arg } => write!(f, "RELEASE fh {}, flags {:#x}, release flags {:#x}, lock owner {}", arg.fh, arg.flags, arg.release_flags, arg.lock_owner),
            Operation::FSync { arg } => write!(f, "FSYNC fh {}, fsync flags {:#x}", arg.fh, arg.fsync_flags),
            Operation::SetXAttr { arg, name, .. } => write!(f, "SETXATTR name {:?}, size {}, flags {:#x}", name, arg.size, arg.flags),
            Operation::GetXAttr { arg, name } => write!(f, "GETXATTR name {:?}, size {}", name, arg.size),
            Operation::ListXAttr { arg } => write!(f, "LISTXATTR size {}", arg.size),
            Operation::RemoveXAttr { name } => write!(f, "REMOVEXATTR name {:?}", name),
            Operation::Flush { arg } => write!(f, "FLUSH fh {}, lock owner {}", arg.fh, arg.lock_owner),
            Operation::Init { arg } => write!(f, "INIT kernel ABI {}.{}, flags {:#x}, max readahead {}", arg.major, arg.minor, arg.flags, arg.max_readahead),
            Operation::OpenDir { arg } => write!(f, "OPENDIR flags {:#x}", arg.flags),
            Operation::ReadDir { arg } => write!(f, "READDIR fh {}, offset {}, size {}", arg.fh, arg.offset, arg.size),
            Operation::ReleaseDir { arg } => write!(f, "RELEASEDIR fh {}, flags {:#x}, release flags {:#x}, lock owner {}", arg.fh, arg.flags, arg.release_flags, arg.lock_owner),
            Operation::FSyncDir { arg } => write!(f, "FSYNCDIR fh {}, fsync flags {:#x}", arg.fh, arg.fsync_flags),
            Operation::GetLk { arg } => write!(f, "GETLK fh {}, lock owner {}", arg.fh, arg.owner),
            Operation::SetLk { arg } => write!(f, "SETLK fh {}, lock owner {}", arg.fh, arg.owner),
            Operation::SetLkW { arg } => write!(f, "SETLKW fh {}, lock owner {}", arg.fh, arg.owner),
            Operation::Access { arg } => write!(f, "ACCESS mask {:#05o}", arg.mask),
            Operation::Create { arg, name } => write!(f, "CREATE name {:?}, mode {:#05o}, flags {:#x}", name, arg.mode, arg.flags),
            Operation::Interrupt { arg } => write!(f, "INTERRUPT unique {}", arg.unique),
            Operation::BMap { arg } => write!(f, "BMAP blocksize {}, ids {}", arg.blocksize, arg.block),
            Operation::Destroy => write!(f, "DESTROY"),

            #[cfg(target_os = "macos")]
            Operation::SetVolName { name } => write!(f, "SETVOLNAME name {:?}", name),
            #[cfg(target_os = "macos")]
            Operation::GetXTimes => write!(f, "GETXTIMES"),
            #[cfg(target_os = "macos")]
            Operation::Exchange { arg, oldname, newname } => write!(f, "EXCHANGE olddir {:#018x}, oldname {:?}, newdir {:#018x}, newname {:?}, options {:#x}", arg.olddir, oldname, arg.newdir, newname, arg.options),
        }
    }
}

impl<'a> Operation<'a> {
    fn parse(opcode: &fuse_opcode, data: &mut FuseArgumentIterator<'a>) -> Option<Self> {
        #[allow(unsafe_code)]
        unsafe {
            Some(match opcode {
                fuse_opcode::FUSE_LOOKUP => Operation::Lookup {
                    name: data.fetch_str()?,
                },
                fuse_opcode::FUSE_FORGET => Operation::Forget { arg: data.fetch()? },
                fuse_opcode::FUSE_GETATTR => Operation::GetAttr,
                fuse_opcode::FUSE_SETATTR => Operation::SetAttr { arg: data.fetch()? },
                fuse_opcode::FUSE_READLINK => Operation::ReadLink,
                fuse_opcode::FUSE_SYMLINK => Operation::SymLink {
                    name: data.fetch_str()?,
                    link: data.fetch_str()?,
                },
                fuse_opcode::FUSE_MKNOD => Operation::MkNod {
                    arg: data.fetch()?,
                    name: data.fetch_str()?,
                },
                fuse_opcode::FUSE_MKDIR => Operation::MkDir {
                    arg: data.fetch()?,
                    name: data.fetch_str()?,
                },
                fuse_opcode::FUSE_UNLINK => Operation::Unlink {
                    name: data.fetch_str()?,
                },
                fuse_opcode::FUSE_RMDIR => Operation::RmDir {
                    name: data.fetch_str()?,
                },
                fuse_opcode::FUSE_RENAME => Operation::Rename {
                    arg: data.fetch()?,
                    name: data.fetch_str()?,
                    newname: data.fetch_str()?,
                },
                fuse_opcode::FUSE_LINK => Operation::Link {
                    arg: data.fetch()?,
                    name: data.fetch_str()?,
                },
                fuse_opcode::FUSE_OPEN => Operation::Open { arg: data.fetch()? },
                fuse_opcode::FUSE_READ => Operation::Read { arg: data.fetch()? },
                fuse_opcode::FUSE_WRITE => Operation::Write {
                    arg: data.fetch()?,
                    data: data.fetch_all(),
                },
                fuse_opcode::FUSE_STATFS => Operation::StatFs,
                fuse_opcode::FUSE_RELEASE => Operation::Release { arg: data.fetch()? },
                fuse_opcode::FUSE_FSYNC => Operation::FSync { arg: data.fetch()? },
                fuse_opcode::FUSE_SETXATTR => Operation::SetXAttr {
                    arg: data.fetch()?,
                    name: data.fetch_str()?,
                    value: data.fetch_all(),
                },
                fuse_opcode::FUSE_GETXATTR => Operation::GetXAttr {
                    arg: data.fetch()?,
                    name: data.fetch_str()?,
                },
                fuse_opcode::FUSE_LISTXATTR => Operation::ListXAttr { arg: data.fetch()? },
                fuse_opcode::FUSE_REMOVEXATTR => Operation::RemoveXAttr {
                    name: data.fetch_str()?,
                },
                fuse_opcode::FUSE_FLUSH => Operation::Flush { arg: data.fetch()? },
                fuse_opcode::FUSE_INIT => Operation::Init { arg: data.fetch()? },
                fuse_opcode::FUSE_OPENDIR => Operation::OpenDir { arg: data.fetch()? },
                fuse_opcode::FUSE_READDIR => Operation::ReadDir { arg: data.fetch()? },
                fuse_opcode::FUSE_RELEASEDIR => Operation::ReleaseDir { arg: data.fetch()? },
                fuse_opcode::FUSE_FSYNCDIR => Operation::FSyncDir { arg: data.fetch()? },
                fuse_opcode::FUSE_GETLK => Operation::GetLk { arg: data.fetch()? },
                fuse_opcode::FUSE_SETLK => Operation::SetLk { arg: data.fetch()? },
                fuse_opcode::FUSE_SETLKW => Operation::SetLkW { arg: data.fetch()? },
                fuse_opcode::FUSE_ACCESS => Operation::Access { arg: data.fetch()? },
                fuse_opcode::FUSE_CREATE => Operation::Create {
                    arg: data.fetch()?,
                    name: data.fetch_str()?,
                },
                fuse_opcode::FUSE_INTERRUPT => Operation::Interrupt { arg: data.fetch()? },
                fuse_opcode::FUSE_BMAP => Operation::BMap { arg: data.fetch()? },
                fuse_opcode::FUSE_DESTROY => Operation::Destroy,

                #[cfg(target_os = "macos")]
                fuse_opcode::FUSE_SETVOLNAME => Operation::SetVolName {
                    name: data.fetch_str()?,
                },
                #[cfg(target_os = "macos")]
                fuse_opcode::FUSE_GETXTIMES => Operation::GetXTimes,
                #[cfg(target_os = "macos")]
                fuse_opcode::FUSE_EXCHANGE => Operation::Exchange {
                    arg: data.fetch()?,
                    oldname: data.fetch_str()?,
                    newname: data.fetch_str()?,
                },
            })
        }
    }
}

/// Low-level request of a filesystem operation the kernel driver wants to perform.
#[derive(Debug)]
pub struct Request<'a> {
    header: &'a fuse_in_header,
    operation: Operation<'a>,
}

impl fmt::Display for Request<'_> {
    fn fmt(&self, f: &mut fmt::Formatter<'_>) -> fmt::Result {
        write!(
            f,
            "FUSE({:3}) ino {:#018x}: {}",
            self.header.unique, self.header.nodeid, self.operation
        )
    }
}

impl<'a> TryFrom<&'a [u8]> for Request<'a> {
    type Error = RequestError;

    fn try_from(data: &'a [u8]) -> Result<Self, Self::Error> {
        // Parse a raw packet as sent by the kernel driver into typed data. Every request always
        // begins with a `fuse_in_header` struct followed by arguments depending on the opcode.
        let data_len = data.len();
        let mut data = FuseArgumentIterator::new(data);
        // Parse header
        #[allow(unsafe_code)]
        let header: &fuse_in_header =
            unsafe { data.fetch() }.ok_or_else(|| RequestError::ShortReadHeader(data.len()))?;
        // Parse/check opcode
        let opcode = fuse_opcode::try_from(header.opcode)
            .map_err(|_: InvalidOpcodeError| RequestError::UnknownOperation(header.opcode))?;
        // Check data size
        if data_len < header.len.cast() {
            return Err(RequestError::ShortRead(data_len, header.len.cast()));
        }
        // Parse/check operation arguments
        let operation =
            Operation::parse(&opcode, &mut data).ok_or_else(|| RequestError::InsufficientData)?;
        Ok(Self { header, operation })
    }
}

impl Request<'_> {
    /// Returns the unique identifier of this request.
    ///
    /// The FUSE kernel driver assigns a unique id to every concurrent request. This allows to
    /// distinguish between multiple concurrent requests. The unique id of a request may be
    /// reused in later requests after it has completed.
    #[inline]
    pub fn unique(&self) -> u64 {
        self.header.unique
    }

    /// Returns the node id of the inode this request is targeted to.
    #[inline]
    pub fn nodeid(&self) -> u64 {
        self.header.nodeid
    }

    /// Returns the UID that the process that triggered this request runs under.
    #[inline]
    pub fn uid(&self) -> u32 {
        self.header.uid
    }

    /// Returns the GID that the process that triggered this request runs under.
    #[inline]
    pub fn gid(&self) -> u32 {
        self.header.gid
    }

    /// Returns the PID of the process that triggered this request.
    #[inline]
    pub fn pid(&self) -> u32 {
        self.header.pid
    }

    /// Returns the filesystem operation (and its arguments) of this request.
    #[inline]
    pub fn operation(&self) -> &Operation<'_> {
        &self.operation
    }
}

#[cfg(test)]
mod tests {
    use super::*;

    #[cfg(target_endian = "big")]
    const INIT_REQUEST: [u8; 56] = [
        0x00, 0x00, 0x00, 0x38, 0x00, 0x00, 0x00, 0x1a, // len, opcode
        0xde, 0xad, 0xbe, 0xef, 0xba, 0xad, 0xd0, 0x0d, // unique
        0x11, 0x22, 0x33, 0x44, 0x55, 0x66, 0x77, 0x88, // nodeid
        0xc0, 0x01, 0xd0, 0x0d, 0xc0, 0x01, 0xca, 0xfe, // uid, gid
        0xc0, 0xde, 0xba, 0x5e, 0x00, 0x00, 0x00, 0x00, // pid, padding
        0x00, 0x00, 0x00, 0x07, 0x00, 0x00, 0x00, 0x08, // major, minor
        0x00, 0x00, 0x10, 0x00, 0x00, 0x00, 0x00, 0x00, // max_readahead, flags
    ];

    #[cfg(target_endian = "little")]
    const INIT_REQUEST: [u8; 56] = [
        0x38, 0x00, 0x00, 0x00, 0x1a, 0x00, 0x00, 0x00, // len, opcode
        0x0d, 0xf0, 0xad, 0xba, 0xef, 0xbe, 0xad, 0xde, // unique
        0x88, 0x77, 0x66, 0x55, 0x44, 0x33, 0x22, 0x11, // nodeid
        0x0d, 0xd0, 0x01, 0xc0, 0xfe, 0xca, 0x01, 0xc0, // uid, gid
        0x5e, 0xba, 0xde, 0xc0, 0x00, 0x00, 0x00, 0x00, // pid, padding
        0x07, 0x00, 0x00, 0x00, 0x08, 0x00, 0x00, 0x00, // major, minor
        0x00, 0x10, 0x00, 0x00, 0x00, 0x00, 0x00, 0x00, // max_readahead, flags
    ];

    #[cfg(target_endian = "big")]
    const MKNOD_REQUEST: [u8; 56] = [
        0x00, 0x00, 0x00, 0x38, 0x00, 0x00, 0x00, 0x08, // len, opcode
        0xde, 0xad, 0xbe, 0xef, 0xba, 0xad, 0xd0, 0x0d, // unique
        0x11, 0x22, 0x33, 0x44, 0x55, 0x66, 0x77, 0x88, // nodeid
        0xc0, 0x01, 0xd0, 0x0d, 0xc0, 0x01, 0xca, 0xfe, // uid, gid
        0xc0, 0xde, 0xba, 0x5e, 0x00, 0x00, 0x00, 0x00, // pid, padding
        0x00, 0x00, 0x01, 0xa4, 0x00, 0x00, 0x00, 0x00, // mode, rdev
        0x66, 0x6f, 0x6f, 0x2e, 0x74, 0x78, 0x74, 0x00, // name
    ];

    #[cfg(target_endian = "little")]
    const MKNOD_REQUEST: [u8; 56] = [
        0x38, 0x00, 0x00, 0x00, 0x08, 0x00, 0x00, 0x00, // len, opcode
        0x0d, 0xf0, 0xad, 0xba, 0xef, 0xbe, 0xad, 0xde, // unique
        0x88, 0x77, 0x66, 0x55, 0x44, 0x33, 0x22, 0x11, // nodeid
        0x0d, 0xd0, 0x01, 0xc0, 0xfe, 0xca, 0x01, 0xc0, // uid, gid
        0x5e, 0xba, 0xde, 0xc0, 0x00, 0x00, 0x00, 0x00, // pid, padding
        0xa4, 0x01, 0x00, 0x00, 0x00, 0x00, 0x00, 0x00, // mode, rdev
        0x66, 0x6f, 0x6f, 0x2e, 0x74, 0x78, 0x74, 0x00, // name
    ];

    #[test]
    fn setattr() {
        fn debug_attr(req: &Request<'_>) {
            dbg!(req.header.len);
            dbg!(req.header.opcode);
            dbg!(req.unique());
            dbg!(req.nodeid());
            dbg!(req.uid());
            dbg!(req.gid());
            match req.operation() {
                Operation::SetAttr { arg } => {
                    let valid_bits = format!("{:b}", arg.valid);
                    dbg!(valid_bits);
                    dbg!(arg.valid);
                    dbg!(arg.fh);
                    dbg!(arg.size);
                    // dbg!(arg.lock_owner);
                    dbg!(arg.atime);
                    dbg!(arg.mtime);
                    dbg!(arg.atimensec);
                    dbg!(arg.mtimensec);
                    dbg!(arg.mode);
                    #[cfg(target_os = "macos")]
                    {
                        dbg!(arg.bkuptime);
                        dbg!(arg.chgtime);
                        let crtime_hex = format!("{:x}", arg.crtime);
                        dbg!(crtime_hex);
                        dbg!(arg.crtime as i64);
                        dbg!(arg.crtime);
                        dbg!(arg.bkuptimensec);
                        dbg!(arg.chgtimensec);
                        dbg!(arg.crtimensec);
                        dbg!(arg.flags);
                    }
                }
                _ => panic!("Unexpected request operation"),
            }
        }
        
        let bit = 1 << 7;
        let v = 268435456;
        println!(
            "{:#x}={:#b}={} {:b} {:x}",
            v, v, v, bit, 18446744071626706816u64
        );

        let reqs: Vec<[u8; 168]> = vec![
            [
                168, 0, 0, 0, 4, 0, 0, 0, 3, 0, 0, 0, 0, 0, 0, 0, 9, 0, 0, 0, 0, 0, 0, 0, 246, 1,
                0, 0, 20, 0, 0, 0, 200, 92, 0, 0, 168, 225, 255, 21, 0, 0, 0, 16, 160, 225, 255,
                21, 2, 130, 0, 0, 0, 0, 0, 0, 1, 0, 0, 0, 0, 0, 0, 0, 58, 8, 0, 0, 0, 0, 0, 0, 246,
                1, 0, 0, 20, 0, 0, 0, 164, 129, 0, 0, 0, 0, 0, 0, 0, 0, 0, 0, 5, 0, 72, 0, 4, 2, 8,
                0, 10, 34, 8, 0, 8, 32, 40, 0, 5, 0, 8, 0, 13, 40, 8, 0, 108, 111, 103, 46, 116,
                120, 116, 0, 150, 179, 82, 2, 1, 0, 0, 0, 40, 126, 2, 0, 0, 0, 0, 0, 0, 16, 3, 0,
                128, 79, 218, 131, 255, 255, 255, 255, 0, 0, 0, 0, 188, 116, 5, 0, 0, 0, 0, 0, 126,
                150, 20, 0,
            ], /*
               [
                   168, 0, 0, 0, 4, 0, 0, 0, 4, 0, 0, 0, 0, 0, 0, 0, 8, 0, 0, 0, 0, 0, 0, 0, 246, 1,
                   0, 0, 20, 0, 0, 0, 120, 83, 0, 0, 221, 218, 255, 21, 0, 0, 0, 16, 203, 218, 255,
                   21, 2, 128, 2, 0, 0, 0, 0, 0, 1, 0, 0, 0, 0, 0, 0, 0, 105, 25, 0, 0, 0, 0, 0, 0,
                   246, 1, 0, 0, 20, 0, 0, 0, 164, 129, 0, 0, 0, 0, 0, 0, 0, 0, 0, 0, 4, 0, 64, 0, 4,
                   2, 8, 0, 10, 34, 8, 0, 8, 32, 40, 0, 5, 0, 8, 0, 108, 111, 103, 46, 116, 120, 116,
                   0, 52, 99, 119, 2, 1, 0, 0, 0, 128, 219, 1, 0, 0, 0, 0, 0, 0, 16, 2, 0, 0, 0, 0, 0,
                   128, 79, 218, 131, 255, 255, 255, 255, 160, 1, 2, 0, 0, 0, 0, 0, 0, 0, 0, 0, 0, 0,
                   0, 0,
               ],
               [
                   168, 0, 0, 0, 4, 0, 0, 0, 17, 0, 0, 0, 0, 0, 0, 0, 8, 0, 0, 0, 0, 0, 0, 0, 246, 1,
                   0, 0, 20, 0, 0, 0, 92, 83, 0, 0, 101, 0, 118, 0, 0, 0, 0, 16, 116, 0, 114, 0, 97,
                   0, 99, 0, 101, 0, 104, 0, 101, 0, 108, 0, 112, 0, 101, 0, 114, 0, 0, 0, 248, 140,
                   143, 29, 0, 0, 0, 0, 144, 161, 124, 94, 0, 0, 0, 0, 248, 140, 143, 29, 0, 0, 0, 0,
                   144, 161, 124, 94, 0, 0, 0, 0, 248, 140, 143, 29, 0, 0, 0, 0, 246, 1, 0, 0, 20, 0,
                   0, 0, 237, 65, 0, 0, 0, 0, 0, 0, 1, 0, 0, 0, 1, 0, 0, 0, 0, 0, 0, 0, 0, 0, 0, 0, 0,
                   0, 0, 0, 128, 79, 218, 131, 255, 255, 255, 255, 0, 0, 0, 0, 0, 0, 0, 0, 0, 0, 0, 0,
                   175, 149, 230, 150,
               ],
               [
                   168, 0, 0, 0, 4, 0, 0, 0, 4, 0, 0, 0, 0, 0, 0, 0, 8, 0, 0, 0, 0, 0, 0, 0, 246, 1,
                   0, 0, 20, 0, 0, 0, 120, 83, 0, 0, 221, 218, 255, 21, 0, 0, 0, 16, 203, 218, 255,
                   21, 2, 128, 2, 0, 0, 0, 0, 0, 1, 0, 0, 0, 0, 0, 0, 0, 105, 25, 0, 0, 0, 0, 0, 0,
                   246, 1, 0, 0, 20, 0, 0, 0, 164, 129, 0, 0, 0, 0, 0, 0, 0, 0, 0, 0, 4, 0, 64, 0, 4,
                   2, 8, 0, 10, 34, 8, 0, 8, 32, 40, 0, 5, 0, 8, 0, 108, 111, 103, 46, 116, 120, 116,
                   0, 52, 99, 119, 2, 1, 0, 0, 0, 128, 219, 1, 0, 0, 0, 0, 0, 0, 16, 2, 0, 0, 0, 0, 0,
                   128, 79, 218, 131, 255, 255, 255, 255, 160, 1, 2, 0, 0, 0, 0, 0, 0, 0, 0, 0, 0, 0,
                   0, 0,
               ],
               [
                   168, 0, 0, 0, 4, 0, 0, 0, 15, 0, 0, 0, 0, 0, 0, 0, 8, 0, 0, 0, 0, 0, 0, 0, 246, 1,
                   0, 0, 20, 0, 0, 0, 88, 81, 0, 0, 62, 218, 255, 21, 0, 0, 0, 16, 52, 218, 255, 21,
                   2, 130, 0, 0, 0, 0, 0, 0, 1, 0, 0, 0, 0, 0, 0, 0, 232, 2, 0, 0, 0, 0, 0, 0, 246, 1,
                   0, 0, 20, 0, 0, 0, 164, 129, 0, 0, 0, 0, 0, 0, 0, 0, 0, 0, 5, 0, 72, 0, 4, 2, 8, 0,
                   10, 34, 8, 0, 8, 32, 40, 0, 5, 0, 8, 0, 13, 40, 8, 0, 108, 111, 103, 46, 116, 120,
                   116, 0, 150, 179, 82, 2, 1, 0, 0, 0, 113, 206, 1, 0, 0, 0, 0, 0, 0, 16, 2, 0, 128,
                   79, 218, 131, 255, 255, 255, 255, 0, 0, 0, 0, 110, 204, 1, 0, 0, 0, 0, 0, 4, 0, 0,
                   0,
               ],
               [
                   168, 0, 0, 0, 4, 0, 0, 0, 4, 0, 0, 0, 0, 0, 0, 0, 8, 0, 0, 0, 0, 0, 0, 0, 246, 1,
                   0, 0, 20, 0, 0, 0, 219, 55, 0, 0, 0, 0, 0, 0, 65, 0, 0, 0, 0, 0, 0, 0, 0, 0, 0, 0,
                   0, 0, 0, 0, 0, 98, 175, 54, 128, 255, 255, 255, 215, 120, 38, 0, 0, 0, 0, 0, 239,
                   190, 237, 254, 0, 0, 0, 0, 0, 0, 0, 0, 0, 0, 0, 0, 0, 0, 0, 0, 0, 0, 0, 0, 255,
                   255, 255, 255, 255, 255, 255, 255, 0, 0, 0, 0, 128, 129, 0, 0, 0, 0, 0, 0, 0, 0, 0,
                   0, 0, 0, 0, 0, 0, 0, 0, 0, 25, 0, 0, 0, 6, 0, 0, 0, 31, 0, 0, 0, 0, 0, 0, 0, 0, 0,
                   0, 0, 0, 0, 0, 0, 0, 0, 0, 0, 0, 0, 0, 0, 0, 0, 0, 0, 0, 0, 0, 0,
               ],
               [
                   168, 0, 0, 0, 4, 0, 0, 0, 12, 0, 0, 0, 0, 0, 0, 0, 8, 0, 0, 0, 0, 0, 0, 0, 246, 1,
                   0, 0, 20, 0, 0, 0, 219, 55, 0, 0, 0, 0, 0, 0, 65, 0, 0, 0, 0, 0, 0, 0, 0, 0, 0, 0,
                   0, 0, 0, 0, 0, 126, 200, 58, 128, 255, 255, 255, 102, 167, 34, 0, 0, 0, 0, 0, 239,
                   190, 237, 254, 0, 0, 0, 0, 0, 0, 0, 0, 0, 0, 0, 0, 0, 0, 0, 0, 0, 0, 0, 0, 0, 0, 0,
                   0, 0, 0, 0, 0, 0, 0, 0, 0, 164, 129, 0, 0, 0, 0, 0, 0, 0, 0, 0, 0, 0, 0, 0, 0, 0,
                   0, 0, 0, 5, 0, 0, 0, 5, 0, 0, 0, 10, 0, 0, 0, 0, 0, 0, 0, 0, 0, 0, 0, 2, 248, 255,
                   255, 0, 0, 0, 0, 2, 2, 0, 0, 0, 0, 0, 0, 2, 0, 0, 0,
               ],
               [
                   168, 0, 0, 0, 4, 0, 0, 0, 17, 0, 0, 0, 0, 0, 0, 0, 8, 0, 0, 0, 0, 0, 0, 0, 246, 1,
                   0, 0, 20, 0, 0, 0, 219, 55, 0, 0, 0, 0, 0, 0, 65, 0, 0, 0, 0, 0, 0, 0, 0, 0, 0, 0,
                   0, 0, 0, 0, 0, 0, 0, 0, 0, 0, 0, 0, 0, 0, 0, 0, 0, 0, 0, 0, 0, 0, 0, 0, 0, 0, 0, 0,
                   0, 16, 0, 0, 0, 0, 0, 0, 0, 0, 0, 0, 0, 0, 0, 0, 248, 21, 94, 38, 128, 255, 255,
                   255, 1, 0, 0, 0, 164, 129, 0, 0, 120, 206, 180, 30, 128, 255, 255, 255, 0, 176,
                   182, 32, 128, 255, 255, 255, 0, 16, 0, 0, 0, 0, 0, 0, 0, 0, 0, 0, 1, 0, 0, 0, 16,
                   197, 115, 71, 128, 255, 255, 255, 1, 0, 0, 0, 98, 219, 27, 0, 0, 0, 0, 0, 0, 0, 0,
                   0,
               ],
               [
                   168, 0, 0, 0, 4, 0, 0, 0, 24, 0, 0, 0, 0, 0, 0, 0, 8, 0, 0, 0, 0, 0, 0, 0, 246, 1,
                   0, 0, 20, 0, 0, 0, 219, 55, 0, 0, 0, 0, 0, 0, 65, 0, 0, 0, 0, 0, 0, 0, 0, 0, 0, 0,
                   0, 0, 0, 0, 0, 0, 0, 0, 0, 0, 0, 0, 0, 0, 0, 0, 0, 0, 0, 0, 0, 0, 0, 0, 0, 0, 0, 0,
                   66, 0, 0, 0, 0, 0, 0, 0, 0, 0, 0, 0, 0, 0, 0, 0, 56, 92, 48, 50, 128, 255, 255,
                   255, 1, 0, 0, 0, 164, 129, 0, 0, 120, 206, 180, 30, 128, 255, 255, 255, 8, 96, 221,
                   14, 129, 255, 255, 255, 66, 0, 0, 0, 0, 0, 0, 0, 0, 0, 0, 0, 1, 0, 0, 0, 176, 183,
                   178, 73, 128, 255, 255, 255, 1, 0, 0, 0, 26, 103, 31, 0, 0, 0, 0, 0, 0, 0, 0, 0,
               ],
               [
                   168, 0, 0, 0, 4, 0, 0, 0, 2, 0, 0, 0, 0, 0, 0, 0, 8, 0, 0, 0, 0, 0, 0, 0, 246, 1,
                   0, 0, 20, 0, 0, 0, 246, 30, 0, 0, 0, 0, 0, 0, 65, 0, 0, 0, 0, 0, 0, 0, 0, 0, 0, 0,
                   0, 0, 0, 0, 0, 0, 0, 0, 0, 0, 0, 0, 0, 0, 0, 0, 0, 0, 0, 0, 0, 0, 0, 0, 0, 0, 0, 0,
                   0, 0, 0, 0, 0, 0, 0, 0, 0, 0, 0, 0, 0, 0, 0, 0, 0, 0, 0, 0, 0, 0, 0, 0, 0, 0, 0, 0,
                   164, 129, 0, 0, 0, 0, 0, 0, 0, 0, 0, 0, 0, 0, 0, 0, 0, 0, 0, 0, 0, 0, 0, 0, 0, 0,
                   0, 0, 0, 0, 0, 0, 0, 0, 0, 0, 0, 0, 0, 0, 0, 0, 0, 0, 0, 0, 0, 0, 0, 0, 0, 0, 0, 0,
                   0, 0, 0, 0, 0, 0,
               ],
               [
                   168, 0, 0, 0, 4, 0, 0, 0, 8, 0, 0, 0, 0, 0, 0, 0, 8, 0, 0, 0, 0, 0, 0, 0, 246, 1,
                   0, 0, 20, 0, 0, 0, 246, 30, 0, 0, 0, 0, 0, 0, 65, 0, 0, 0, 128, 255, 255, 255, 0,
                   0, 0, 0, 0, 0, 0, 0, 0, 0, 0, 0, 0, 0, 0, 0, 0, 0, 0, 0, 0, 0, 0, 0, 0, 0, 0, 0, 0,
                   0, 0, 0, 0, 64, 0, 0, 0, 0, 0, 0, 0, 0, 0, 0, 0, 0, 0, 0, 184, 62, 189, 45, 128,
                   255, 255, 255, 1, 0, 0, 0, 164, 129, 0, 0, 240, 172, 196, 49, 128, 255, 255, 255,
                   128, 125, 202, 237, 254, 127, 0, 0, 0, 64, 0, 0, 0, 0, 0, 0, 0, 0, 0, 0, 1, 0, 0,
                   0, 112, 149, 197, 37, 128, 255, 255, 255, 5, 0, 0, 0, 0, 0, 0, 0, 0, 0, 0, 0, 0, 0,
                   0, 0,
               ],
               [
                   168, 0, 0, 0, 4, 0, 0, 0, 2, 0, 0, 0, 0, 0, 0, 0, 8, 0, 0, 0, 0, 0, 0, 0, 246, 1,
                   0, 0, 20, 0, 0, 0, 246, 30, 0, 0, 0, 0, 0, 0, 65, 0, 0, 0, 0, 0, 0, 0, 0, 0, 0, 0,
                   0, 0, 0, 0, 0, 0, 0, 0, 0, 0, 0, 0, 0, 0, 0, 0, 0, 0, 0, 0, 0, 0, 0, 0, 0, 0, 0, 0,
                   0, 0, 0, 0, 0, 0, 0, 0, 0, 0, 0, 0, 0, 0, 0, 0, 0, 0, 0, 0, 0, 0, 0, 0, 0, 0, 0, 0,
                   164, 129, 0, 0, 0, 0, 0, 0, 0, 0, 0, 0, 0, 0, 0, 0, 0, 0, 0, 0, 11, 0, 0, 0, 6, 0,
                   0, 0, 17, 0, 0, 0, 0, 0, 0, 0, 0, 208, 75, 32, 128, 255, 255, 255, 0, 0, 0, 0, 0,
                   0, 0, 0, 1, 0, 0, 0, 0, 0, 0, 0,
               ],
               [
                   168, 0, 0, 0, 4, 0, 0, 0, 7, 0, 0, 0, 0, 0, 0, 0, 8, 0, 0, 0, 0, 0, 0, 0, 246, 1,
                   0, 0, 20, 0, 0, 0, 246, 30, 0, 0, 160, 198, 255, 21, 65, 0, 0, 0, 200, 188, 255,
                   21, 0, 0, 0, 0, 0, 0, 0, 0, 1, 0, 0, 0, 0, 0, 0, 0, 103, 2, 0, 0, 0, 0, 0, 0, 0, 0,
                   0, 0, 80, 0, 0, 0, 164, 129, 0, 0, 0, 0, 0, 0, 0, 0, 0, 0, 3, 0, 80, 0, 4, 2, 25,
                   0, 8, 32, 40, 0, 5, 0, 8, 0, 128, 129, 0, 0, 48, 48, 48, 48, 48, 48, 48, 48, 48,
                   52, 52, 49, 46, 116, 114, 97, 99, 101, 118, 51, 0, 0, 0, 0, 0, 0, 0, 0, 248, 146,
                   156, 0, 0, 0, 0, 0, 0, 16, 160, 0, 0, 0, 0, 0, 0, 0, 0, 0, 0, 0, 0, 0, 248, 210,
                   220, 0,
               ],*/
        ];
        for sr in reqs {
            let req = Request::try_from(&sr[..]).unwrap();
            debug_attr(&req);
        }

        // assert_eq!(req.header.len, 168);
        // assert_eq!(req.header.opcode, 4);
        // assert_eq!(req.unique(), 7);
        // assert_eq!(req.nodeid(), 8);
        // assert_eq!(req.uid(), 502);
        // assert_eq!(req.gid(), 20);
        // match req.operation() {
        //     Operation::SetAttr{ arg } => {
        //         assert_eq!(arg.valid, 65);
        //         assert_eq!(arg.fh, 0);
        //         assert_eq!(arg.size, 1);
        //         // assert_eq!(arg.lock_owner, 0);
        //         assert_eq!(arg.atime, 343597383680);
        //         assert_eq!(arg.mtime, 33188);
        //         assert_eq!(arg.atimensec, 1638916);
        //         assert_eq!(arg.mtimensec, 2629640);
        //         assert_eq!(arg.mode, 33152);
        //         assert_eq!(arg.bkuptime, 863397219);
        //         assert_eq!(arg.chgtime, 44071690216407040);
        //         assert_eq!(arg.crtime, 45053588459749376);
        //         assert_eq!(arg.bkuptimensec, 0);
        //         assert_eq!(arg.chgtimensec, 0);
        //         assert_eq!(arg.crtimensec, 0);
        //         assert_eq!(arg.flags, 14471928);
        //     }
        //     _ => panic!("Unexpected request operation"),
        // }
<<<<<<< HEAD
=======

        fn debug_attr(req: &Request<'_>) {
            dbg!(req.header.len);
            dbg!(req.header.opcode);
            dbg!(req.unique());
            dbg!(req.nodeid());
            dbg!(req.uid());
            dbg!(req.gid());
            match req.operation() {
                Operation::SetAttr { arg } => {
                    let valid_bits = format!("{:b}", arg.valid);
                    dbg!(valid_bits);
                    dbg!(arg.valid);
                    dbg!(arg.fh);
                    dbg!(arg.size);
                    // dbg!(arg.lock_owner);
                    dbg!(arg.atime);
                    dbg!(arg.mtime);
                    dbg!(arg.atimensec);
                    dbg!(arg.mtimensec);
                    dbg!(arg.mode);
                    #[cfg(target_os = "macos")]
                    {
                        dbg!(arg.bkuptime);
                        dbg!(arg.chgtime);
                        let crtime_hex = format!("{:x}", arg.crtime);
                        dbg!(crtime_hex);
                        dbg!(arg.crtime as i64);
                        dbg!(arg.crtime);
                        dbg!(arg.bkuptimensec);
                        dbg!(arg.chgtimensec);
                        dbg!(arg.crtimensec);
                        dbg!(arg.flags);
                    }
                }
                _ => panic!("Unexpected request operation"),
            }
        }
>>>>>>> 95795f98
    }

    #[test]
    fn short_read_header() {
        match Request::try_from(&INIT_REQUEST[..20]) {
            Err(RequestError::ShortReadHeader(20)) => (),
            _ => panic!("Unexpected request parsing result"),
        }
    }

    #[test]
    fn short_read() {
        match Request::try_from(&INIT_REQUEST[..48]) {
            Err(RequestError::ShortRead(48, 56)) => (),
            _ => panic!("Unexpected request parsing result"),
        }
    }

    #[test]
    fn init() {
        let req = Request::try_from(&INIT_REQUEST[..]).unwrap();
        assert_eq!(req.header.len, 56);
        assert_eq!(req.header.opcode, 26);
        assert_eq!(req.unique(), 0xdead_beef_baad_f00d);
        assert_eq!(req.nodeid(), 0x1122_3344_5566_7788);
        assert_eq!(req.uid(), 0xc001_d00d);
        assert_eq!(req.gid(), 0xc001_cafe);
        assert_eq!(req.pid(), 0xc0de_ba5e);
        match req.operation() {
            Operation::Init { arg } => {
                assert_eq!(arg.major, 7);
                assert_eq!(arg.minor, 8);
                assert_eq!(arg.max_readahead, 4096);
            }
            _ => panic!("Unexpected request operation"),
        }
    }

    #[test]
    fn mknod() {
        let req = Request::try_from(&MKNOD_REQUEST[..]).unwrap();
        assert_eq!(req.header.len, 56);
        assert_eq!(req.header.opcode, 8);
        assert_eq!(req.unique(), 0xdead_beef_baad_f00d);
        assert_eq!(req.nodeid(), 0x1122_3344_5566_7788);
        assert_eq!(req.uid(), 0xc001_d00d);
        assert_eq!(req.gid(), 0xc001_cafe);
        assert_eq!(req.pid(), 0xc0de_ba5e);
        match req.operation() {
            Operation::MkNod { arg, name } => {
                assert_eq!(arg.mode, 0o644);
                assert_eq!(*name, "foo.txt");
            }
            _ => panic!("Unexpected request operation"),
        }
    }
}<|MERGE_RESOLUTION|>--- conflicted
+++ resolved
@@ -517,7 +517,7 @@
                 _ => panic!("Unexpected request operation"),
             }
         }
-        
+
         let bit = 1 << 7;
         let v = 268435456;
         println!(
@@ -684,47 +684,6 @@
         //     }
         //     _ => panic!("Unexpected request operation"),
         // }
-<<<<<<< HEAD
-=======
-
-        fn debug_attr(req: &Request<'_>) {
-            dbg!(req.header.len);
-            dbg!(req.header.opcode);
-            dbg!(req.unique());
-            dbg!(req.nodeid());
-            dbg!(req.uid());
-            dbg!(req.gid());
-            match req.operation() {
-                Operation::SetAttr { arg } => {
-                    let valid_bits = format!("{:b}", arg.valid);
-                    dbg!(valid_bits);
-                    dbg!(arg.valid);
-                    dbg!(arg.fh);
-                    dbg!(arg.size);
-                    // dbg!(arg.lock_owner);
-                    dbg!(arg.atime);
-                    dbg!(arg.mtime);
-                    dbg!(arg.atimensec);
-                    dbg!(arg.mtimensec);
-                    dbg!(arg.mode);
-                    #[cfg(target_os = "macos")]
-                    {
-                        dbg!(arg.bkuptime);
-                        dbg!(arg.chgtime);
-                        let crtime_hex = format!("{:x}", arg.crtime);
-                        dbg!(crtime_hex);
-                        dbg!(arg.crtime as i64);
-                        dbg!(arg.crtime);
-                        dbg!(arg.bkuptimensec);
-                        dbg!(arg.chgtimensec);
-                        dbg!(arg.crtimensec);
-                        dbg!(arg.flags);
-                    }
-                }
-                _ => panic!("Unexpected request operation"),
-            }
-        }
->>>>>>> 95795f98
     }
 
     #[test]
