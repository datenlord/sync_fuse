use crate::fuse::{
    Cast, FileAttr, FileType, Filesystem, FsReleaseParam, FsSetattrParam, FsWriteParam,
    OverflowArithmetic, ReplyAttr, ReplyData, ReplyDirectory, ReplyEmpty, ReplyEntry, ReplyOpen,
    ReplyWrite, Request, FUSE_ROOT_ID,
};
use libc::{EEXIST, EINVAL, ENODATA, ENOENT, ENOTEMPTY};
use log::{debug, error}; // info, warn
use nix::dir::{Dir, Entry, Type};
use nix::fcntl::{self, FcntlArg, OFlag};
use nix::sys::stat::{self, FileStat, Mode, SFlag};
use nix::sys::uio;
use nix::unistd::{self, UnlinkatFlags};
use std::cell::{Cell, RefCell};
use std::cmp;
use std::collections::{BTreeMap, BTreeSet};
use std::convert::AsRef;
use std::ffi::{OsStr, OsString};
use std::fs;
use std::ops::{Deref, Drop};
use std::os::raw::c_int;
use std::os::unix::ffi::OsStrExt;
use std::os::unix::io::{AsRawFd, RawFd};
use std::path::{Path, PathBuf};
use std::result::Result;
use std::sync::atomic::{self, AtomicI64};
use std::time::{Duration, SystemTime, UNIX_EPOCH};

const MY_TTL_SEC: u64 = 1; // TODO: should be a long value, say 1 hour
const MY_GENERATION: u64 = 1;
// const MY_DIR_MODE: u16 = 0o755;
// const MY_FILE_MODE: u16 = 0o644;
// const FUSE_ROOT_ID: u64 = 1; // defined in include/fuse_kernel.h

mod util {
    use super::*;

    pub fn parse_oflag(flags: u32) -> OFlag {
        debug_assert!(
            flags < std::i32::MAX.cast(),
            format!(
                "helper_parse_oflag() found flags={} overflow, larger than u16::MAX",
                flags,
            ),
        );
        let o_flags = OFlag::from_bits_truncate(flags.cast());
        debug!("helper_parse_oflag() read file flags: {:?}", o_flags);
        o_flags
    }

    pub fn parse_mode(mode: u32) -> Mode {
        debug_assert!(
            mode < std::u16::MAX.cast(),
            format!(
                "helper_parse_mode() found mode={} overflow, larger than u16::MAX",
                mode,
            ),
        );

        #[cfg(target_os = "linux")]
        let f_mode = Mode::from_bits_truncate(mode);
        #[cfg(target_os = "macos")]
        let f_mode = Mode::from_bits_truncate(mode.cast());
        debug!("helper_parse_mode() read file mode: {:?}", f_mode);
        f_mode
    }
    pub fn parse_mode_bits(mode: u32) -> u16 {
        #[cfg(target_os = "linux")]
        let bits = parse_mode(mode).bits().cast();
        #[cfg(target_os = "macos")]
        let bits = parse_mode(mode).bits();

        bits
    }

    pub fn parse_sflag(flags: u32) -> SFlag {
        debug_assert!(
            flags < std::u16::MAX.cast(),
            format!(
                "parse_sflag() found flags={} overflow, larger than u16::MAX",
                flags,
            ),
        );

        #[cfg(target_os = "linux")]
        let sflag = SFlag::from_bits_truncate(flags);
        #[cfg(target_os = "macos")]
        let sflag = SFlag::from_bits_truncate(flags.cast());
        debug!("convert_sflag() read file type as: {:?}", sflag);
        sflag
    }

    pub fn convert_sflag(sflag: SFlag) -> FileType {
        match sflag {
            SFlag::S_IFDIR => FileType::Directory,
            SFlag::S_IFREG => FileType::RegularFile,
            _ => panic!("convert_sflag() found unsupported file type: {:?}", sflag),
        }
    }

    pub fn convert_node_type(file_type: Type) -> FileType {
        match file_type {
            Type::Directory => FileType::Directory,
            Type::File => FileType::RegularFile,
            _ => panic!(
                "helper_convert_node_type() found unsupported file type: {:?}",
                file_type,
            ),
        }
    }

    pub fn open_dir(path: &Path) -> Result<Dir, nix::Error> {
        let oflags = OFlag::O_RDONLY | OFlag::O_DIRECTORY;
        // let dfd = fcntl::open(path, oflags, Mode::empty())?;
        let dfd = Dir::open(path, oflags, Mode::empty())?;
        Ok(dfd)
    }

    pub fn open_dir_at(dir: &Dir, child_name: &OsStr) -> Result<Dir, nix::Error> {
        let oflags = OFlag::O_RDONLY | OFlag::O_DIRECTORY;
        let dir = Dir::openat(dir.as_raw_fd(), child_name, oflags, Mode::empty())?;
        Ok(dir)
    }

    pub fn read_attr(fd: RawFd) -> Result<FileAttr, nix::Error> {
        #[cfg(target_os = "macos")]
        fn build_crtime(st: &FileStat) -> Option<SystemTime> {
            UNIX_EPOCH.checked_add(Duration::new(
                st.st_birthtime.cast(),
                st.st_birthtime_nsec.cast(),
            ))
        }
        #[cfg(target_os = "linux")]
        fn build_crtime(_st: &FileStat) -> Option<SystemTime> {
            None
        }

        let st = stat::fstat(fd)?;

        let a_time =
            UNIX_EPOCH.checked_add(Duration::new(st.st_atime.cast(), st.st_atime_nsec.cast()));
        let m_time =
            UNIX_EPOCH.checked_add(Duration::new(st.st_mtime.cast(), st.st_mtime_nsec.cast()));
        let c_time =
            UNIX_EPOCH.checked_add(Duration::new(st.st_ctime.cast(), st.st_ctime_nsec.cast()));
        let create_time = build_crtime(&st);

        let perm = parse_mode_bits(st.st_mode.cast());
        debug!("read_attr() got file permission as: {}", perm);
        let sflag = parse_sflag(st.st_mode.cast());
        let kind = convert_sflag(sflag);

        let nt = SystemTime::now();
        let attr = FileAttr {
            ino: st.st_ino,
            size: st.st_size.cast(),
            blocks: st.st_blocks.cast(),
            atime: a_time.unwrap_or(nt),
            mtime: m_time.unwrap_or(nt),
            ctime: c_time.unwrap_or(nt),
            crtime: create_time.unwrap_or(nt),
            kind,
            perm,
            nlink: st.st_nlink.cast(),
            uid: st.st_uid,
            gid: st.st_gid,
            rdev: st.st_rdev.cast(),
            #[cfg(target_os = "linux")]
            flags: 0,
            #[cfg(target_os = "macos")]
            flags: st.st_flags,
        };
        Ok(attr)
    }
}

#[derive(Debug)]
struct DirEntry {
    ino: u64,
    name: OsString,
    entry_type: Type,
}

#[derive(Debug)]
struct DirNode {
    parent: Cell<u64>,
    name: RefCell<OsString>,
    attr: Cell<FileAttr>,
    data: RefCell<BTreeMap<OsString, DirEntry>>,
    dir_fd: RefCell<Dir>,
    open_count: AtomicI64,
    lookup_count: AtomicI64,
}

#[derive(Debug)]
struct FileNode {
    parent: Cell<u64>,
    name: RefCell<OsString>,
    attr: Cell<FileAttr>,
    data: RefCell<Vec<u8>>,
    fd: RawFd,
    open_count: AtomicI64,
    lookup_count: AtomicI64,
}

impl Drop for FileNode {
    fn drop(&mut self) {
        unistd::close(self.fd).unwrap_or_else(|_| {
            panic!(
                "FileNode::drop() failed to clode the file handler of
                file name {:?} ino={}",
                self.name,
                self.attr.get_mut().ino
            )
        });
    }
}

#[derive(Debug)]
enum INode {
    DIR(DirNode),
    FILE(FileNode),
}

impl INode {
    fn helper_get_dir_node(&self) -> &DirNode {
        match self {
            Self::DIR(dir_node) => dir_node,
            Self::FILE(_) => panic!("helper_get_dir_node() cannot read FileNode"),
        }
    }

    fn helper_get_file_node(&self) -> &FileNode {
        match self {
            Self::DIR(_) => panic!("helper_get_file_node() cannot read DirNode"),
            Self::FILE(file_node) => file_node,
        }
    }

    fn get_ino(&self) -> u64 {
        self.get_attr().ino
    }

    fn get_parent_ino(&self) -> u64 {
        match self {
            Self::DIR(dir_node) => dir_node.parent.get(),
            Self::FILE(file_node) => file_node.parent.get(),
        }
    }

    fn set_parent_ino(&self, parent: u64) -> u64 {
        match self {
            Self::DIR(dir_node) => dir_node.parent.replace(parent),
            Self::FILE(file_node) => file_node.parent.replace(parent),
        }
    }

    fn get_name(&self) -> impl Deref<Target = OsString> + '_ {
        match self {
            Self::DIR(dir_node) => dir_node.name.borrow(),
            Self::FILE(file_node) => file_node.name.borrow(),
        }
    }

    fn set_name(&self, name: OsString) -> OsString {
        match self {
            Self::DIR(dir_node) => dir_node.name.replace(name),
            Self::FILE(file_node) => file_node.name.replace(name),
        }
    }

    fn get_type(&self) -> Type {
        match self {
            Self::DIR(_) => Type::Directory,
            Self::FILE(_) => Type::File,
        }
    }

    fn get_attr(&self) -> FileAttr {
        match self {
            Self::DIR(dir_node) => dir_node.attr.get(),
            Self::FILE(file_node) => file_node.attr.get(),
        }
    }

    fn lookup_attr(&self, func: impl FnOnce(&FileAttr)) {
        let attr = match self {
            Self::DIR(dir_node) => {
                let attr = dir_node.attr.get();
                debug_assert_eq!(attr.kind, FileType::Directory);
                attr
            }
            Self::FILE(file_node) => {
                let attr = file_node.attr.get();
                debug_assert_eq!(attr.kind, FileType::RegularFile);
                attr
            }
        };
        func(&attr);
        self.inc_lookup_count();
    }

    fn set_attr(&mut self, func: impl FnOnce(&mut FileAttr)) {
        match self {
            Self::DIR(dir_node) => {
                let attr = dir_node.attr.get_mut();
                debug_assert_eq!(attr.kind, FileType::Directory);
                func(attr);
            }
            Self::FILE(file_node) => {
                let attr = file_node.attr.get_mut();
                debug_assert_eq!(attr.kind, FileType::RegularFile);
                func(attr);
            }
        }
    }

    fn inc_open_count(&self) -> i64 {
        match self {
            Self::DIR(dir_node) => dir_node.open_count.fetch_add(1, atomic::Ordering::SeqCst),
            Self::FILE(file_node) => file_node.open_count.fetch_add(1, atomic::Ordering::SeqCst),
        }
    }

    fn dec_open_count(&self) -> i64 {
        match self {
            Self::DIR(dir_node) => dir_node.open_count.fetch_sub(1, atomic::Ordering::SeqCst),
            Self::FILE(file_node) => file_node.open_count.fetch_sub(1, atomic::Ordering::SeqCst),
        }
    }

    fn get_open_count(&self) -> i64 {
        match self {
            Self::DIR(dir_node) => dir_node.open_count.load(atomic::Ordering::SeqCst),
            Self::FILE(file_node) => file_node.open_count.load(atomic::Ordering::SeqCst),
        }
    }

    fn inc_lookup_count(&self) -> i64 {
        match self {
            Self::DIR(dir_node) => dir_node.lookup_count.fetch_add(1, atomic::Ordering::SeqCst),
            Self::FILE(file_node) => file_node
                .lookup_count
                .fetch_add(1, atomic::Ordering::SeqCst),
        }
    }

    fn dec_lookup_count_by(&self, nlookup: u64) -> i64 {
        debug_assert!(nlookup < std::i64::MAX.cast());
        match self {
            Self::DIR(dir_node) => dir_node
                .lookup_count
                .fetch_sub(nlookup.cast(), atomic::Ordering::SeqCst),
            Self::FILE(file_node) => file_node
                .lookup_count
                .fetch_sub(nlookup.cast(), atomic::Ordering::SeqCst),
        }
    }

    fn get_lookup_count(&self) -> i64 {
        match self {
            Self::DIR(dir_node) => dir_node.lookup_count.load(atomic::Ordering::SeqCst),
            Self::FILE(file_node) => file_node.lookup_count.load(atomic::Ordering::SeqCst),
        }
    }

    fn get_entry(&self, name: &OsString) -> Option<DirEntry> {
        let parent_node = self.helper_get_dir_node();
        match parent_node.data.borrow().get(name) {
            // TODO: how to return value within RefCell without copy explicitly
            Some(dir_entry) => Some(DirEntry {
                ino: dir_entry.ino,
                name: dir_entry.name.clone(),
                entry_type: dir_entry.entry_type,
            }),
            None => None,
        }
    }

    fn open_root_inode(root_ino: u64, name: OsString, path: &Path) -> Self {
        let dir_fd = util::open_dir(path)
            .unwrap_or_else(|_| panic!("new_dir_inode() failed to open directory {:?}", path));
        let mut attr = util::read_attr(dir_fd.as_raw_fd()).unwrap_or_else(|_| {
            panic!(
                "new_dir_inode() failed to read directory attribute {:?}",
                path
            )
        });
        attr.ino = root_ino; // replace root ino with 1

        // lookup count and open count are increased to 1 by creation
        let root_inode = Self::DIR(DirNode {
            parent: Cell::new(root_ino),
            name: RefCell::new(name),
            attr: Cell::new(attr),
            data: RefCell::new(BTreeMap::new()),
            dir_fd: RefCell::new(dir_fd),
            open_count: AtomicI64::new(1),
            lookup_count: AtomicI64::new(1),
        });

        if root_inode.need_load_data() {
            root_inode.helper_load_dir_data();
        }

        root_inode
    }

    fn helper_open_child_dir(
        &self,
        child_dir_name: &OsString,
        mode: Mode,
        create_dir: bool,
    ) -> Self {
        let parent_node = self.helper_get_dir_node();
        let parent = self.get_ino();

        if create_dir {
            stat::mkdirat(
                parent_node.dir_fd.borrow().as_raw_fd(),
                &PathBuf::from(child_dir_name),
                mode,
            )
            .unwrap_or_else(|_| panic!("helper_open_child_dir() failed to create directory name={:?} under parent ino={}", child_dir_name, parent));
        }

        let child_dir_fd = util::open_dir_at(&parent_node.dir_fd.borrow(), child_dir_name)
            .unwrap_or_else(|_| {
                panic!(
                    "helper_open_child_dir() failed to open the new directory name={:?}
                    under parent ino={}",
                    child_dir_name, parent
                )
            });
        let child_raw_fd = child_dir_fd.as_raw_fd();

        // get new directory attribute
        let child_attr = util::read_attr(child_raw_fd).unwrap_or_else(|_| {
            panic!(
                "helper_open_child_dir() failed to get the attribute of the new child directory"
                    .to_string()
            )
        });
        debug_assert_eq!(FileType::Directory, child_attr.kind);

        if create_dir {
            // insert new entry to parent directory
            // TODO: support thread-safe
            let parent_data = &mut *parent_node.data.borrow_mut();
            let previous_value = parent_data.insert(
                child_dir_name.clone(),
                DirEntry {
                    ino: child_attr.ino,
                    name: child_dir_name.clone(),
                    entry_type: Type::Directory,
                },
            );
            debug_assert!(previous_value.is_none());
        }

        // lookup count and open count are increased to 1 by creation
        let child_inode = Self::DIR(DirNode {
            parent: Cell::new(parent),
            name: RefCell::new(child_dir_name.clone()),
            attr: Cell::new(child_attr),
            data: RefCell::new(BTreeMap::new()),
            dir_fd: RefCell::new(child_dir_fd),
            open_count: AtomicI64::new(1),
            lookup_count: AtomicI64::new(1),
        });

        if child_inode.need_load_data() {
            child_inode.helper_load_dir_data();
        }

        child_inode
    }

    fn open_child_dir(&self, child_dir_name: &OsString) -> Self {
        self.helper_open_child_dir(child_dir_name, Mode::empty(), false)
    }

    fn create_child_dir(&self, child_dir_name: &OsString, mode: Mode) -> Self {
        self.helper_open_child_dir(child_dir_name, mode, true)
    }

    fn helper_load_dir_data(&self) {
        let dir_node = self.helper_get_dir_node();
        let dir_entry: Vec<Entry> = dir_node
            .dir_fd
            .borrow_mut()
            .iter()
            .filter(Result::is_ok)
            .map(Result::unwrap) // safe to use unwrap() here
            .filter(|e| {
                let bytes = e.file_name().to_bytes();
                !bytes.starts_with(&[b'.']) // skip hidden entries, '.' and '..'
            })
            .filter(|e| match e.file_type() {
                Some(t) => match t {
                    Type::Fifo
                    | Type::CharacterDevice
                    | Type::Directory
                    | Type::BlockDevice
                    | Type::Symlink
                    | Type::Socket => false,
                    Type::File => true,
                },
                None => false,
            })
            .collect();

        dir_entry.iter().for_each(|e| {
            let name = OsString::from(OsStr::from_bytes(e.file_name().to_bytes()));
            dir_node.data.borrow_mut().insert(
                // TODO: use functional way to load dir
                name.clone(),
                DirEntry {
                    ino: e.ino(),
                    name,
                    entry_type: e.file_type().unwrap(), // safe to use unwrap() here
                },
            );
        });

        let entry_count = dir_entry.len();
        debug!(
            "helper_load_dir_data() successfully load {} directory entries",
            entry_count,
        );
    }

    fn helper_load_file_data(&self) {
        let file_node = self.helper_get_file_node();
        let ino = self.get_ino();
        let fd = file_node.fd;
        let file_size = file_node.attr.get().size;
        let file_data: &mut Vec<u8> = &mut file_node.data.borrow_mut();
        file_data.reserve(file_size.cast());
        #[allow(unsafe_code)]
        unsafe {
            file_data.set_len(file_data.capacity());
        }
        let res = unistd::read(fd, &mut *file_data);
        #[allow(unsafe_code)]
        match res {
            Ok(s) => unsafe {
                file_data.set_len(s);
            },
            Err(e) => {
                panic!(
                    "helper_load_file_data() failed to
                        read the file of ino={} from disk, the error is: {:?}",
                    ino, e,
                );
            }
        }
        debug_assert_eq!(file_data.len(), file_size.cast());
        debug!(
            "helper_load_file_data() successfully load {} byte data",
            file_size,
        );
    }

    fn helper_reload_attribute(&self) -> FileAttr {
        let raw_fd = match self {
            Self::DIR(dir_node) => dir_node.dir_fd.borrow().as_raw_fd(),
            Self::FILE(file_node) => file_node.fd,
        };
        let attr = util::read_attr(raw_fd).unwrap_or_else(|_| {
            panic!(
                "helper_reload_attribute() failed to get the attribute of the node ino={}",
                self.get_ino()
            )
        });
        match self {
            Self::DIR(_) => debug_assert_eq!(FileType::Directory, attr.kind),
            Self::FILE(_) => debug_assert_eq!(FileType::RegularFile, attr.kind),
        };
        attr
    }

    // to open child, parent dir must have been opened
    fn helper_open_child_file(
        &self,
        child_file_name: &OsString,
        oflags: OFlag,
        mode: Mode,
        create_file: bool,
    ) -> Self {
        let parent_node = self.helper_get_dir_node();
        let parent = self.get_ino();

        if create_file {
            debug_assert!(oflags.contains(OFlag::O_CREAT));
        }
        let child_fd = fcntl::openat(
            parent_node.dir_fd.borrow().as_raw_fd(),
            &PathBuf::from(child_file_name),
            oflags,
            mode,
        )
        .unwrap_or_else(|_| {
            panic!(
                "helper_open_child_file() failed to open a file name={:?}
                under parent ino={} with oflags: {:?} and mode: {:?}",
                child_file_name, parent, oflags, mode
            )
        });

        // get new file attribute
        let child_attr = util::read_attr(child_fd).unwrap_or_else(|_| {
            panic!(
                "helper_open_child_file() failed to get the attribute of the new child".to_string()
            )
        });
        debug_assert_eq!(FileType::RegularFile, child_attr.kind);

        if create_file {
            // insert new entry to parent directory
            // TODO: support thread-safe
            let parent_data = &mut *parent_node.data.borrow_mut();
            let previous_value = parent_data.insert(
                child_file_name.clone(),
                DirEntry {
                    ino: child_attr.ino,
                    name: child_file_name.clone(),
                    entry_type: Type::File,
                },
            );
            debug_assert!(previous_value.is_none());
        }

        // lookup count and open count are increased to 1 by creation
        Self::FILE(FileNode {
            parent: Cell::new(parent),
            name: RefCell::new(child_file_name.clone()),
            attr: Cell::new(child_attr),
            data: RefCell::new(Vec::new()),
            fd: child_fd,
            open_count: AtomicI64::new(1),
            lookup_count: AtomicI64::new(1),
        })
    }

    fn open_child_file(&self, child_file_name: &OsString, oflags: OFlag) -> Self {
        self.helper_open_child_file(child_file_name, oflags, Mode::empty(), false)
    }

    fn create_child_file(&self, child_file_name: &OsString, oflags: OFlag, mode: Mode) -> Self {
        self.helper_open_child_file(child_file_name, oflags, mode, true)
    }

    fn dup_fd(&self, oflags: OFlag) -> RawFd {
        let raw_fd: RawFd;
        match self {
            Self::DIR(dir_node) => {
                raw_fd = dir_node.dir_fd.borrow().as_raw_fd();
            }
            Self::FILE(file_node) => {
                raw_fd = file_node.fd;
            }
        }
        let ino = self.get_ino();
        let new_fd = unistd::dup(raw_fd).unwrap_or_else(|_| {
            panic!(
                "dup_fd() failed to duplicate the handler ino={} raw fd={:?}",
                ino, raw_fd
            )
        });
        // let fcntl_oflags = FcntlArg::F_SETFL(oflags);
        // fcntl::fcntl(new_fd, fcntl_oflags).expect(&format!(
        //     "dup_fd() failed to set the flags {:?} of duplicated handler of ino={}",
        //     oflags, ino,
        // ));
        unistd::dup3(raw_fd, new_fd, oflags).unwrap_or_else(|_| {
            panic!(
                "dup_fd() failed to set the flags {:?} of duplicated handler of ino={}",
                oflags, ino
            )
        });
        self.inc_open_count();
        new_fd
    }

    fn insert_entry(&self, child_entry: DirEntry) -> Option<DirEntry> {
        let parent_node = self.helper_get_dir_node();
        let previous_entry = parent_node
            .data
            .borrow_mut()
            .insert(child_entry.name.clone(), child_entry);
        debug!(
            "insert_entry() successfully inserted new entry and replaced previous entry: {:?}",
            previous_entry,
        );

        previous_entry
    }

    fn remove_entry(&self, child_name: &OsString) -> DirEntry {
        let parent_node = self.helper_get_dir_node();
        parent_node
            .data
            .borrow_mut()
            .remove(child_name)
            .unwrap_or_else(|| {
                panic!(
                    "unlink_entry found fs is inconsistent, the entry of name={:?}
                is not in directory of name={:?} and ino={}",
                    child_name,
                    self.get_name().as_os_str(),
                    self.get_ino()
                )
            })
    }

    fn unlink_entry(&self, child_name: &OsString) -> DirEntry {
        let parent_node = self.helper_get_dir_node();
        let child_entry = self.remove_entry(child_name);
        // delete from disk and close the handler
        match child_entry.entry_type {
            Type::Directory => {
                unistd::unlinkat(
                    Some(parent_node.dir_fd.borrow().as_raw_fd()),
                    &PathBuf::from(child_name),
                    UnlinkatFlags::RemoveDir,
                )
                .unwrap_or_else(|_| {
                    panic!(
                        "unlink_entry() failed to delete the file name {:?} from disk",
                        child_name
                    )
                });
            }
            Type::File => {
                unistd::unlinkat(
                    Some(parent_node.dir_fd.borrow().as_raw_fd()),
                    &PathBuf::from(child_name),
                    UnlinkatFlags::NoRemoveDir,
                )
                .unwrap_or_else(|_| {
                    panic!(
                        "unlink_entry() failed to delete the file name {:?} from disk",
                        child_name
                    )
                });
            }
            _ => panic!(
                "unlink_entry() found unsupported entry type: {:?}",
                child_entry.entry_type
            ),
        }

        child_entry
    }

    fn is_empty(&self) -> bool {
        match self {
            Self::DIR(dir_node) => dir_node.data.borrow().is_empty(),
            Self::FILE(file_node) => file_node.data.borrow().is_empty(),
        }
    }

    fn need_load_data(&self) -> bool {
        if !self.is_empty() {
            debug!(
                "need_load_data() found node data of name={:?} and ino={} is in cache, no need to load",
                self.get_name().as_os_str(),
                self.get_ino(),
            );
            false
        } else if self.get_attr().size > 0 {
            debug!(
                "need_load_data() found node size of name={:?} and ino={} is non-zero, need to load",
                self.get_name().as_os_str(),
                self.get_ino(),
            );
            true
        } else {
            debug!(
                "need_load_data() found node size of name={:?} and ino={} is zero, no need to load",
                self.get_name().as_os_str(),
                self.get_ino(),
            );
            false
        }
    }

    fn read_dir(&self, func: impl FnOnce(&BTreeMap<OsString, DirEntry>)) {
        let dir_node = self.helper_get_dir_node();
        if self.need_load_data() {
            self.helper_load_dir_data();
        }
        func(&dir_node.data.borrow());
    }

    fn read_file(&self, func: impl FnOnce(&Vec<u8>)) {
        let file_node = self.helper_get_file_node();
        if self.need_load_data() {
            self.helper_load_file_data();
        }
        func(&file_node.data.borrow());
    }

    fn write_file(&mut self, fh: u64, offset: i64, data: &[u8], oflags: OFlag) -> usize {
        let file_node = match self {
            Self::DIR(_) => panic!("write_file() cannot write DirNode"),
            Self::FILE(file_node) => file_node,
        };
        let attr = file_node.attr.get_mut();
        let ino = attr.ino;
        let file_data = file_node.data.get_mut();

        let size_after_write = offset.cast::<usize>().overflow_add(data.len());
        if file_data.capacity() < size_after_write {
            let before_cap = file_data.capacity();
            let extra_space_size = size_after_write.overflow_sub(file_data.capacity());
            file_data.reserve(extra_space_size);
            // TODO: handle OOM when reserving
            // let result = file_data.try_reserve(extra_space_size);
            // if result.is_err() {
            //     warn!(
            //         "write cannot reserve enough space, the space size needed is {} byte",
            //         extra_space_size);
            //     reply.error(ENOMEM);
            //     return;
            // }
            debug!(
                "write_file() enlarged the file data vector capacity from {} to {}",
                before_cap,
                file_data.capacity(),
            );
        }
        match file_data.len().cmp(&(offset.cast())) {
            cmp::Ordering::Greater => {
                file_data.truncate(offset.cast());
                debug!(
                    "write() truncated the file of ino={} to size={}",
                    ino, offset
                );
            }
            cmp::Ordering::Less => {
                let zero_padding_size = offset.cast::<usize>().overflow_sub(file_data.len());
                let mut zero_padding_vec = vec![0_u8; zero_padding_size];
                file_data.append(&mut zero_padding_vec);
            }
            cmp::Ordering::Equal => (),
        }
        file_data.extend_from_slice(data);

        let fcntl_oflags = FcntlArg::F_SETFL(oflags);
        let fd = fh.cast();
        fcntl::fcntl(fd, fcntl_oflags).unwrap_or_else(|_| {
            panic!(
                "write_file() failed to set the flags {:?} to file handler {} of ino={}",
                oflags, fd, ino
            )
        });
        let mut written_size = data.len();
        if true {
            // TODO: async write to disk
            written_size = uio::pwrite(fd, data, offset).expect("write() failed to write to disk");
            debug_assert_eq!(data.len(), written_size);
        }
        // update the attribute of the written file
        attr.size = file_data.len().cast();
        let ts = SystemTime::now();
        attr.mtime = ts;

        written_size
    }

    fn helper_move_file(
        old_parent_inode: &Self,
        old_name: &OsStr,
        new_parent_inode: &Self,
        new_name: &OsStr,
    ) -> nix::Result<()> {
        let old_dir = old_parent_inode.helper_get_dir_node();
        let new_dir = new_parent_inode.helper_get_dir_node();

        debug!(
            "helper_move_file() about to move file of old name={:?}
                from directory {:?} to directory {:?} with new name={:?}",
            old_name,
            old_parent_inode.get_name().as_os_str(),
            new_parent_inode.get_name().as_os_str(),
            new_name,
        );
        fcntl::renameat(
            Some(old_dir.dir_fd.borrow().as_raw_fd()),
            Path::new(old_name),
            Some(new_dir.dir_fd.borrow().as_raw_fd()),
            Path::new(new_name),
        )
    }
}

pub struct MemoryFilesystem {
    // max_ino: AtomicU64,
    cache: BTreeMap<u64, INode>,
    trash: BTreeSet<u64>,
}

impl MemoryFilesystem {
    fn helper_create_node(
        &mut self,
        parent: u64,
        node_name: &OsString,
        mode: u32,
        node_type: Type,
        reply: ReplyEntry,
    ) {
        let node_kind = util::convert_node_type(node_type);
        // pre-check
        let parent_inode = self.cache.get(&parent).unwrap_or_else(|| {
            panic!(
                "helper_create_node() found fs is inconsistent,
                parent of ino={} should be in cache before create it new child",
                parent
            )
        });
        if let Some(occupied) = parent_inode.get_entry(node_name) {
            debug!(
                "helper_create_node() found the directory of ino={}
                    already exists a child with name {:?} and ino={}",
                parent, node_name, occupied.ino,
            );
            reply.error(EEXIST);
            return;
        }
        // all checks are passed, ready to create new node
        let m_flags = util::parse_mode(mode);
        let new_ino: u64;
        let new_inode: INode;
        match node_kind {
            FileType::Directory => {
                debug!(
                    "helper_create_node() about to create a directory with name={:?}, mode={:?}",
                    node_name, m_flags,
                );
                new_inode = parent_inode.create_child_dir(node_name, m_flags);
            }
            FileType::RegularFile => {
                let o_flags = OFlag::O_CREAT | OFlag::O_EXCL | OFlag::O_RDWR;
                debug!(
                    "helper_create_node() about to
                        create a file with name={:?}, oflags={:?}, mode={:?}",
                    node_name, o_flags, m_flags,
                );
                new_inode = parent_inode.create_child_file(node_name, o_flags, m_flags);
            }
            _ => panic!(
                "helper_create_node() found unsupported file type: {:?}",
                node_kind
            ),
        }
        new_ino = new_inode.get_ino();
        let new_attr = new_inode.get_attr();
        self.cache.insert(new_ino, new_inode);

        let ttl = Duration::new(MY_TTL_SEC, 0);
        reply.entry(&ttl, &new_attr, MY_GENERATION);
        debug!(
            "helper_create_node() successfully created the new child name={:?}
                of ino={} under parent ino={}",
            node_name, new_ino, parent,
        );
    }

    fn helper_get_parent_inode(&self, ino: u64) -> &INode {
        let inode = self.cache.get(&ino).unwrap_or_else(|| {
            panic!(
                "helper_get_parent_inode() failed to find the i-node of ino={}",
                ino
            )
        });
        let parent_ino = inode.get_parent_ino();
        self.cache.get(&parent_ino).unwrap_or_else(|| panic!("helper_get_parent_inode() failed to find the parent of ino={} for i-node of ino={}", parent_ino, ino))
    }

    fn helper_may_deferred_delete_node(&mut self, ino: u64) {
        let parent_ino: u64;
        let mut deferred_deletion = false;
        {
            let inode = self.cache.get(&ino).unwrap_or_else(|| {
                panic!(
                    "helper_may_deferred_delete_node() failed to find the i-node of ino={}",
                    ino
                )
            });

            let parent_inode = self.helper_get_parent_inode(ino);
            parent_ino = parent_inode.get_ino();
            // remove entry from parent i-node
            let deleted_entry = parent_inode.unlink_entry(&inode.get_name());
            debug_assert_eq!(deleted_entry.ino, ino);
            debug_assert_eq!(inode.get_name().as_os_str(), &deleted_entry.name);
            debug_assert!(inode.get_lookup_count() >= 0); // lookup count cannot be negative
            if inode.get_lookup_count() > 0 {
                deferred_deletion = true;
            }
        }

        if deferred_deletion {
            // deferred deletion
            let inode = self.cache.get(&ino).unwrap(); // TODO: support thread-safe
            let insert_result = self.trash.insert(ino);
            debug_assert!(insert_result); // check thread-safe in case of duplicated deferred deletion requests
            debug!(
                "helper_may_deferred_delete_node() defered removed the node name={:?} of ino={}
                    under parent ino={}, open count is: {}, lookup count is : {}",
                inode.get_name().as_os_str(),
                ino,
                parent_ino,
                inode.get_open_count(),
                inode.get_lookup_count(),
            );
        } else {
            // complete deletion
            let inode = self.cache.remove(&ino).unwrap(); // TODO: support thread-safe
            debug!(
                "helper_may_deferred_delete_node() successfully removed the node name={:?} of ino={}
                    under parent ino={}, open count is: {}, lookup count is : {}",
                inode.get_name().as_os_str(),
                ino,
                parent_ino,
                inode.get_open_count(),
                inode.get_lookup_count(),
            );
        }
    }

    fn helper_remove_node(
        &mut self,
        parent: u64,
        node_name: &OsString,
        node_type: Type,
        reply: ReplyEmpty,
    ) {
        let node_kind = util::convert_node_type(node_type);
        let node_ino: u64;
        {
            // pre-checks
            let parent_inode = self.cache.get(&parent).unwrap_or_else(|| {
                panic!(
                    "helper_remove_node() found fs is inconsistent,
                    parent of ino={} should be in cache before remove its child",
                    parent
                )
            });
            match parent_inode.get_entry(node_name) {
                None => {
                    debug!(
                        "helper_remove_node() failed to find node name={:?}
                            under parent of ino={}",
                        node_name, parent,
                    );
                    reply.error(ENOENT);
                    return;
                }
                Some(child_entry) => {
                    node_ino = child_entry.ino;
                    if let FileType::Directory = node_kind {
                        // check the directory to delete is empty
                        let dir_inode = self.cache.get(&node_ino).unwrap_or_else(|| {
                            panic!(
                                "helper_remove_node() found fs is inconsistent,
                                directory name={:?} of ino={} found under the parent of ino={},
                                but no i-node found for this directory",
                                node_name, node_ino, parent
                            )
                        });
                        if !dir_inode.is_empty() {
                            debug!(
                                "helper_remove_node() cannot remove
                                    the non-empty directory name={:?} of ino={}
                                    under the parent directory of ino={}",
                                node_name, node_ino, parent,
                            );
                            reply.error(ENOTEMPTY);
                            return;
                        }
                    }

                    let child_inode = self.cache.get(&node_ino).unwrap_or_else(|| panic!("helper_remove_node() found fs is inconsistent, node name={:?} of ino={}
                            found under the parent of ino={}, but no i-node found for this node", node_name, node_ino, parent));
                    debug_assert_eq!(node_ino, child_inode.get_ino());
                    debug_assert_eq!(node_name, child_inode.get_name().as_os_str());
                    debug_assert_eq!(parent, child_inode.get_parent_ino());
                    debug_assert_eq!(node_type, child_inode.get_type());
                    debug_assert_eq!(node_kind, child_inode.get_attr().kind);
                }
            }
        }
        {
            // all checks passed, ready to remove,
            // when deferred deletion, remove entry from directory first
            self.helper_may_deferred_delete_node(node_ino);
            reply.ok();
        }
    }

    pub fn new<P: AsRef<Path>>(mount_point: P) -> Self {
        let mount_dir = PathBuf::from(mount_point.as_ref());
        if !mount_dir.is_dir() {
            panic!("the input mount path is not a directory");
        }
        let root_path = fs::canonicalize(&mount_dir).unwrap_or_else(|_| {
            panic!(
                "failed to convert the mount point {:?} to a full path",
                mount_dir
            )
        });

        let root_inode = INode::open_root_inode(FUSE_ROOT_ID, OsString::from("/"), &root_path);
        let mut cache = BTreeMap::new();
        cache.insert(FUSE_ROOT_ID, root_inode);
        let trash = BTreeSet::new(); // for deferred deletion

        Self { cache, trash }
    }
}

impl Filesystem for MemoryFilesystem {
    fn init(&mut self, _req: &Request<'_>) -> Result<(), c_int> {
        // TODO:
        Ok(())
    }

    fn getattr(&mut self, req: &Request<'_>, ino: u64, reply: ReplyAttr) {
        debug!("getattr(ino={}, req={:?})", ino, req.request);

        let inode = self.cache.get(&ino).unwrap_or_else(|| {
            panic!(
                "getattr() found fs is inconsistent, the i-node of ino={} should be in cache",
                ino
            )
        });
        let attr = inode.get_attr();
        debug!(
            "getattr() cache hit when searching the attribute of ino={}",
            ino,
        );
        let ttl = Duration::new(MY_TTL_SEC, 0);
        reply.attr(&ttl, &attr);
        debug!(
            "getattr() successfully got the attribute of ino={}, the attr is: {:?}",
            ino, &attr,
        );
    }

    // The order of calls is:
    //     init
    //     ...
    //     opendir
    //     readdir
    //     releasedir
    //     open
    //     read
    //     write
    //     ...
    //     flush
    //     release
    //     ...
    //     destroy
    fn open(&mut self, req: &Request<'_>, ino: u64, flags: u32, reply: ReplyOpen) {
        debug!("open(ino={}, flags={}, req={:?})", ino, flags, req.request,);
        let inode = self.cache.get(&ino).unwrap_or_else(|| {
            panic!(
                "open() found fs is inconsistent, the i-node of ino={} should be in cache",
                ino
            )
        });
        let o_flags = util::parse_oflag(flags);
        let new_fd = inode.dup_fd(o_flags);
        reply.opened(new_fd.cast(), flags);
        debug!(
            "open() successfully duplicated the file handler of ino={}, fd={}, flags: {:?}",
            ino, new_fd, flags,
        );
    }

    fn release(&mut self, req: &Request<'_>, param: FsReleaseParam, reply: ReplyEmpty) {
        debug!(
            "release(ino={}, fh={}, flags={}, lock_owner={}, flush={}, req={:?})",
            param.ino, param.fh, param.flags, param.lock_owner, param.flush, req.request,
        );
        let inode = self.cache.get(&param.ino).unwrap_or_else(|| {
            panic!(
                "release() found fs is inconsistent, the i-node of ino={} should be in cache",
                param.ino
            )
        });
        if param.flush {
            // TODO: support flush
        }

        // close the duplicated dir fd
        unistd::close(param.fh.cast()).unwrap_or_else(|_| {
            panic!(
                "release() failed to close the file handler {} of ino={}",
                param.fh, param.ino
            )
        });
        reply.ok();
        inode.dec_open_count();
        debug!(
            "release() successfully closed the file handler {} of ino={}",
            param.fh, param.ino,
        );
    }

    fn opendir(&mut self, req: &Request<'_>, ino: u64, flags: u32, reply: ReplyOpen) {
        debug!(
            "opendir(ino={}, flags={}, req={:?})",
            ino, flags, req.request,
        );

        let inode = self.cache.get(&ino).unwrap_or_else(|| {
            panic!(
                "opendir() found fs is inconsistent, the i-node of ino={} should be in cache",
                ino
            )
        });
        let o_flags = util::parse_oflag(flags);
        let new_fd = inode.dup_fd(o_flags);

        reply.opened(new_fd.cast(), flags);
        debug!(
            "opendir() successfully duplicated the file handler of ino={}, new fd={}, flags: {:?}",
            ino, new_fd, o_flags,
        );
    }

    fn releasedir(&mut self, req: &Request<'_>, ino: u64, fh: u64, flags: u32, reply: ReplyEmpty) {
        debug!(
            "releasedir(ino={}, fh={}, flags={}, req={:?})",
            ino, fh, flags, req.request,
        );
        let inode = self.cache.get(&ino).unwrap_or_else(|| {
            panic!(
                "releasedir() found fs is inconsistent, the i-node of ino={} should be in cache",
                ino
            )
        });
        // close the duplicated dir fd
        unistd::close(fh.cast()).unwrap_or_else(|_| {
            panic!(
                "releasedir() failed to close the file handler {} of ino={}",
                fh, ino
            )
        });
        reply.ok();
        inode.dec_open_count();
        debug!(
            "releasedir() successfully closed the file handler {} of ino={}",
            fh, ino,
        );
    }

    fn read(
        &mut self,
        req: &Request<'_>,
        ino: u64,
        fh: u64,
        offset: i64,
        size: u32,
        reply: ReplyData,
    ) {
        assert!(offset >= 0);
        debug!(
            "read(ino={}, fh={}, offset={}, size={}, req={:?})",
            ino, fh, offset, size, req.request,
        );

        let read_helper = |content: &Vec<u8>| {
            if offset.cast::<usize>() < content.len() {
<<<<<<< HEAD
                let read_data = if (offset.cast::<usize>().overflow_add(size.cast::<usize>()))
                    < content.len()
                {
                    &content
                        [offset.cast()..(offset.cast::<usize>().overflow_add(size.cast::<usize>()))]
=======
                let read_data = if (offset.cast::<usize>() + size.cast::<usize>()) < content.len() {
                    content
                        .get(offset.cast()..(offset.cast::<usize>() + size.cast::<usize>()))
                        .unwrap_or_else(|| {
                            panic!(
                                "Indexing is out of bounds, offset={}, size={}, content length={}",
                                offset,
                                size,
                                content.len()
                            )
                        })
>>>>>>> 26dd1cc9
                } else {
                    content.get(offset.cast()..).unwrap_or_else(|| {
                        panic!(
                            "Indexing is out of bounds, offset={}, content length={}",
                            offset,
                            content.len()
                        )
                    })
                };
                debug!(
                    "read() successfully from the file of ino={}, the read size is: {:?}",
                    ino,
                    read_data.len(),
                );
                reply.data(read_data);
            } else {
                debug!(
                    "read() offset={} is beyond the length of the file of ino={}",
                    offset, ino
                );
                reply.error(EINVAL);
            }
        };

        let inode = self.cache.get(&ino).unwrap_or_else(|| {
            panic!(
                "read() found fs is inconsistent, the i-node of ino={} should be in cache",
                ino
            )
        });
        inode.read_file(read_helper);
    }

    fn readdir(
        &mut self,
        req: &Request<'_>,
        ino: u64,
        fh: u64,
        offset: i64,
        mut reply: ReplyDirectory,
    ) {
        debug!(
            "readdir(ino={}, fh={}, offset={}, req={:?})",
            ino, fh, offset, req.request,
        );

        let readdir_helper = |data: &BTreeMap<OsString, DirEntry>| {
            let mut num_child_entries = 0;
            for (i, (child_name, child_entry)) in data.iter().enumerate().skip(offset.cast()) {
                let child_ino = child_entry.ino;
                reply.add(
                    child_ino,
                    (offset.overflow_add(i.cast::<i64>())).overflow_add(1), // i + 1 means the index of the next entry
                    util::convert_node_type(child_entry.entry_type),
                    child_name,
                );
                num_child_entries = num_child_entries.overflow_add(1);
                debug!(
                    "readdir() found one child name={:?} ino={} offset={} entry={:?}
                        under the directory of ino={}",
                    child_name,
                    child_ino,
                    (offset.overflow_add(i.cast::<i64>())).overflow_add(1),
                    child_entry,
                    ino,
                );
            }
            debug!(
                "readdir() successfully read {} children under the directory of ino={},
                    the reply is: {:?}",
                num_child_entries, ino, &reply,
            );
            reply.ok();
        };

        let inode = self.cache.get(&ino).unwrap_or_else(|| {
            panic!(
                "readdir() found fs is inconsistent, the i-node of ino={} should be in cache",
                ino
            )
        });
        inode.read_dir(readdir_helper);
    }

    fn lookup(&mut self, req: &Request<'_>, parent: u64, name: &OsStr, reply: ReplyEntry) {
        let child_name = OsString::from(name);
        debug!(
            "lookup(parent={}, name={:?}, req={:?})",
            parent, child_name, req.request,
        );

        let ino: u64;
        let child_type: FileType;
        {
            // lookup child ino and type first
            let parent_inode = self.cache.get(&parent).unwrap_or_else(|| {
                panic!(
                    "lookup() found fs is inconsistent,
                    the parent i-node of ino={} should be in cache",
                    parent
                )
            });

            if let Some(child_entry) = parent_inode.get_entry(&child_name) {
                ino = child_entry.ino;
                child_type = util::convert_node_type(child_entry.entry_type);
            } else {
                reply.error(ENOENT);
                debug!(
                    "lookup() failed to find the file name={:?} under parent directory of ino={}",
                    child_name, parent
                );
                return;
            }
        }

        let lookup_helper = |attr: &FileAttr| {
            let ttl = Duration::new(MY_TTL_SEC, 0);
            reply.entry(&ttl, attr, MY_GENERATION);
            debug!(
                "lookup() successfully found the file name={:?} of ino={}
                    under parent ino={}, the attr is: {:?}",
                child_name, ino, parent, &attr,
            );
        };

        {
            // cache hit
            if let Some(inode) = self.cache.get(&ino) {
                debug!(
                    "lookup() cache hit when searching file of name={:?} and ino={} under parent ino={}",
                    child_name, ino, parent,
                );
                inode.lookup_attr(lookup_helper);
                return;
            }
        }
        {
            // cache miss
            debug!(
                "lookup() cache missed when searching parent ino={}
                    and file name={:?} of ino={}",
                parent, child_name, ino,
            );
            let parent_inode = self.cache.get(&parent).unwrap_or_else(|| {
                panic!(
                    "lookup() found fs is inconsistent, parent i-node of ino={} should be in cache",
                    parent
                )
            });
            let child_inode: INode;
            match child_type {
                FileType::Directory => {
                    child_inode = parent_inode.open_child_dir(&child_name);
                }
                FileType::RegularFile => {
                    let oflags = OFlag::O_RDONLY;
                    child_inode = parent_inode.open_child_file(&child_name, oflags);
                }
                _ => panic!("lookup() found unsupported file type: {:?}", child_type),
            };

            let child_ino = child_inode.get_ino();
            child_inode.lookup_attr(lookup_helper);
            self.cache.insert(child_ino, child_inode);
        }
    }

    fn forget(&mut self, req: &Request<'_>, ino: u64, nlookup: u64) {
        debug!(
            "forget(ino={}, nlookup={}, req={:?})",
            ino, nlookup, req.request,
        );
        let current_count: i64;
        {
            let inode = self.cache.get(&ino).unwrap_or_else(|| {
                panic!(
                    "forget() found fs is inconsistent, the i-node of ino={} should be in cache",
                    ino
                )
            });
            let previous_count = inode.dec_lookup_count_by(nlookup);
            current_count = inode.get_lookup_count();
            debug_assert!(current_count >= 0);
            debug_assert_eq!(previous_count.overflow_sub(current_count), nlookup.cast()); // assert thread-safe
            debug!(
                "forget() successfully reduced lookup count of ino={} from {} to {}",
                ino, previous_count, current_count,
            );
        }
        {
            if current_count == 0 {
                // TODO: support thread-safe
                if self.trash.contains(&ino) {
                    // deferred deletion
                    let deleted_inode = self.cache.remove(&ino).unwrap_or_else(|| {
                        panic!(
                            "forget() found fs is inconsistent, node of ino={}
                            found in trash, but no i-node found for deferred deletion",
                            ino
                        )
                    });
                    self.trash.remove(&ino);
                    debug_assert_eq!(deleted_inode.get_lookup_count(), 0);
                    debug!(
                        "forget() deferred deleted i-node of ino={}, the i-node is: {:?}",
                        ino, deleted_inode
                    );
                }
            }
        }
    }
    // Begin non-read functions

    /// called by the VFS to set attributes for a file. This method
    /// is called by chmod(2) and related system calls.
    fn setattr(&mut self, req: &Request<'_>, param: FsSetattrParam, reply: ReplyAttr) {
        debug!(
            "setattr(ino={}, mode={:?}, uid={:?}, gid={:?}, size={:?},
                atime={:?}, mtime={:?}, fh={:?}, crtime={:?}, chgtime={:?},
                bkuptime={:?}, flags={:?}, req={:?})",
            param.ino,
            param.mode,
            param.uid,
            param.gid,
            param.size,
            param.atime,
            param.mtime,
            param.fh,
            param.crtime,
            param.chgtime,
            param.bkuptime,
            param.flags,
            req.request,
        );

        let setattr_helper = |attr: &mut FileAttr| {
            let ttl = Duration::new(MY_TTL_SEC, 0);
            let ts = SystemTime::now();

            if let Some(b) = param.mode {
                attr.perm = util::parse_mode_bits(b);
                debug!("setattr set permission as: {}", attr.perm);

                let sflag = util::parse_sflag(b);
                let kind = util::convert_sflag(sflag);
                debug_assert_eq!(kind, attr.kind);
            }
            // no replace
            attr.uid = param.uid.unwrap_or(attr.uid);
            attr.gid = param.gid.unwrap_or(attr.gid);
            attr.size = param.size.unwrap_or(attr.size);
            attr.atime = param.atime.unwrap_or(attr.atime);
            attr.mtime = param.mtime.unwrap_or(attr.mtime);
            attr.crtime = param.crtime.unwrap_or(attr.crtime);
            attr.flags = param.flags.unwrap_or(attr.flags);

            if param.mode.is_some()
                || param.uid.is_some()
                || param.gid.is_some()
                || param.size.is_some()
                || param.atime.is_some()
                || param.mtime.is_some()
                || param.crtime.is_some()
                || param.chgtime.is_some()
                || param.bkuptime.is_some()
                || param.flags.is_some()
            {
                attr.ctime = ts; // update ctime, since meta data might change in setattr
                reply.attr(&ttl, attr);
                debug!(
                    "setattr successfully set the attribute of ino={}, the set attr is {:?}",
                    param.ino, attr,
                );
            } else {
                reply.error(ENODATA);
                error!(
                    "setattr found all the input attributes are empty for the file of ino={}",
                    param.ino,
                );
            }
        };

        let inode = self.cache.get_mut(&param.ino).unwrap_or_else(|| {
            panic!(
                "setattr() found fs is inconsistent, the i-node of ino={} should be in cache",
                param.ino
            )
        });
        inode.set_attr(setattr_helper);
        // TODO: write attribute to disk
    }

    fn mknod(
        &mut self,
        req: &Request<'_>,
        parent: u64,
        name: &OsStr,
        mode: u32,
        rdev: u32,
        reply: ReplyEntry,
    ) {
        let file_name = OsString::from(name);
        debug!(
            "mknod(parent={}, name={:?}, mode={}, rdev={}, req={:?})",
            parent, file_name, mode, rdev, req.request,
        );

        self.helper_create_node(parent, &file_name, mode, Type::File, reply);
    }

    fn unlink(&mut self, req: &Request<'_>, parent: u64, name: &OsStr, reply: ReplyEmpty) {
        let file_name = OsString::from(name);
        debug!(
            "unlink(parent={}, name={:?}, req={:?}",
            parent, file_name, req.request,
        );
        self.helper_remove_node(parent, &file_name, Type::File, reply);
    }

    fn mkdir(
        &mut self,
        req: &Request<'_>,
        parent: u64,
        name: &OsStr,
        mode: u32,
        reply: ReplyEntry,
    ) {
        let dir_name = OsString::from(name);
        debug!(
            "mkdir(parent={}, name={:?}, mode={}, req={:?})",
            parent, dir_name, mode, req.request,
        );

        self.helper_create_node(parent, &dir_name, mode, Type::Directory, reply);
    }

    fn rmdir(&mut self, req: &Request<'_>, parent: u64, name: &OsStr, reply: ReplyEmpty) {
        let dir_name = OsString::from(name);
        debug!(
            "rmdir(parent={}, name={:?}, req={:?})",
            parent, dir_name, req.request,
        );
        self.helper_remove_node(parent, &dir_name, Type::Directory, reply);
    }

    fn write(&mut self, _req: &Request<'_>, param: FsWriteParam<'_>, reply: ReplyWrite) {
        debug!(
            "write(ino={}, fh={}, offset={}, data-size={}, flags={})",
            // "write(ino={}, fh={}, offset={}, data-size={}, req={:?})",
            param.ino,
            param.fh,
            param.offset,
            param.data.len(),
            param.flags,
            // req.request,
        );

        let inode = self.cache.get_mut(&param.ino).unwrap_or_else(|| {
            panic!(
                "write() found fs is inconsistent, the i-node of ino={} should be in cache",
                param.ino
            )
        });
        let o_flags = util::parse_oflag(param.flags);
        let written_size = inode.write_file(param.fh, param.offset, param.data, o_flags);
        reply.written(written_size.cast());
        debug!(
            "write() successfully wrote {} byte data to file ino={} at offset={},
                the first at most 100 byte data are: {:?}",
            param.data.len(),
            param.ino,
            param.offset,
            if let Some(data) = param.data.get(0..100) {
                data
            } else {
                param.data
            }
        );
    }

    /// Rename a file
    /// The filesystem must return -EINVAL for any unsupported or
    /// unknown flags. Currently the following flags are implemented:
    /// (1) RENAME_NOREPLACE: this flag indicates that if the target
    /// of the rename exists the rename should fail with -EEXIST
    /// instead of replacing the target.  The VFS already checks for
    /// existence, so for local filesystems the RENAME_NOREPLACE
    /// implementation is equivalent to plain rename.
    /// (2) RENAME_EXCHANGE: exchange source and target.  Both must
    /// exist; this is checked by the VFS.  Unlike plain rename,
    /// source and target may be of different type.
    fn rename(
        &mut self,
        req: &Request<'_>,
        parent: u64,
        name: &OsStr,
        new_parent: u64,
        newname: &OsStr,
        reply: ReplyEmpty,
    ) {
        let (old_name, os_newname) = (OsString::from(name), OsString::from(newname));
        debug!(
            "rename(old parent={}, old name={:?}, new parent={}, new name={:?}, req={:?})",
            parent, old_name, new_parent, os_newname, req.request,
        );

        // let old_entry_ino: u64;
        // let mut need_to_replace = false;
        // let mut replaced_node_ino: u64 = 0;
        {
            // pre-check
            let parent_inode = self.cache.get(&parent).unwrap_or_else(|| {
                panic!(
                    "rename() found fs is inconsistent, parent i-node of ino={} should be in cache",
                    new_parent
                )
            });
            match parent_inode.get_entry(&old_name) {
                None => {
                    reply.error(ENOENT);
                    debug!(
                        "rename() failed to find child entry of name={:?} under parent directory ino={}",
                        old_name, parent,
                    );
                    return;
                }
                Some(old_entry) => {
                    // check the i-node to rename in cache
                    if self.cache.get(&old_entry.ino).is_none() {
                        panic!(
                            "rename() found fs is inconsistent, the i-node of name={:?} and ino={} to rename should be in cache",
                            old_name, old_entry.ino,
                        );
                        // return;
                    }
                }
            }

            let new_parent_inode = self.cache.get(&new_parent).unwrap_or_else(|| panic!("rename() found fs is inconsistent, new parent i-node of ino={} should be in cache", new_parent));
            if let Some(replace_entry) = new_parent_inode.get_entry(&os_newname) {
                debug_assert_eq!(&os_newname, &replace_entry.name);
                // replaced_node_ino = replace_entry.ino;
                // need_to_replace = true;
                // debug!(
                //     "rename() found the new parent directory of ino={} already has a child with name={:?}",
                //     new_parent, os_newname,
                // );
                reply.error(EEXIST); // RENAME_NOREPLACE
                debug!(
                    "rename() found the new parent directory of ino={} already has a child with name={:?}",
                    new_parent, os_newname,
                );
                return;
            }
        }

        // all checks passed, ready to rename
        {
            // TODO: support thread-safe
            let parent_inode = self.cache.get(&parent).unwrap();
            let new_parent_inode = self.cache.get(&new_parent).unwrap();

            let old_entry = parent_inode.get_entry(&old_name).unwrap();
            let child_inode = self.cache.get(&old_entry.ino).unwrap();
            child_inode.set_parent_ino(new_parent_inode.get_ino());
            child_inode.set_name(os_newname.clone());

            let mut child_entry = parent_inode.remove_entry(&old_name);
            child_entry.name = os_newname;
            let replaced_result = new_parent_inode.insert_entry(child_entry);
            debug_assert!(replaced_result.is_none());
            // if need_to_replace {
            //     debug_assert!(replaced_result.is_some());
            //     let replaced_entry = replaced_result.unwrap();
            //     debug_assert_eq!(replaced_entry.ino, replaced_node_ino);
            //     debug_assert_eq!(os_newname, replaced_entry.name);
            // } else {
            // move child on disk
            INode::helper_move_file(parent_inode, &old_name, new_parent_inode, newname).unwrap_or_else(|_| panic!("rename() failed to move the old file name={:?} of ino={} under old parent ino={}
                    to the new file name={:?} under new parent ino={}", old_name, old_entry.ino, parent, newname, new_parent));
            debug!(
                "rename() moved on disk the old file name={:?} of ino={} under old parent ino={}
                    to the new file name={:?} ino={} under new parent ino={}",
                old_name, old_entry.ino, parent, newname, old_entry.ino, new_parent,
            );

            let child_attr = child_inode.helper_reload_attribute();
            debug_assert_eq!(child_attr.ino, child_inode.get_ino());
            debug_assert_eq!(child_attr.ino, old_entry.ino);

            debug!(
                "rename() successfully moved the old file name={:?} of ino={} under old parent ino={}
                    to the new file name={:?} ino={} under new parent ino={}",
                old_name, old_entry.ino, parent, newname, old_entry.ino, new_parent,
            );
            reply.ok();
        }
        // if need_to_replace {
        //     debug_assert_ne!(replaced_node_ino, 0);
        //     self.helper_may_deferred_delete_node(replaced_node_ino);
        //     debug!(
        //         "rename() successfully moved the old file name={:?} of ino={} under old parent ino={}
        //             to replace the new file name={:?} ino={} under new parent ino={}",
        //         old_name, old_entry_ino, parent, newname, replaced_node_ino, new_parent,
        //     );
        // } else {
    }
}

mod test {
    #[test]
    fn test_libc_renameat() {
        use nix::dir::Dir;
        use nix::fcntl::OFlag;
        use nix::sys::stat::Mode;
        use std::ffi::CString;
        use std::fs;
        use std::os::unix::io::AsRawFd;
        use std::path::Path;

        const DEFAULT_MOUNT_DIR: &str = "/tmp/fuse_test";
        const FILE_CONTENT: &str = "0123456789ABCDEF";
        let mount_dir = Path::new(DEFAULT_MOUNT_DIR);
        if !mount_dir.exists() {
            fs::create_dir(&mount_dir).unwrap();
        }

        let from_dir = Path::new(&mount_dir).join("from_dir");
        if from_dir.exists() {
            fs::remove_dir_all(&from_dir).unwrap();
        }
        fs::create_dir(&from_dir).unwrap();
        let to_dir = Path::new(&mount_dir).join("to_dir");
        if to_dir.exists() {
            fs::remove_dir_all(&to_dir).unwrap();
        }
        fs::create_dir(&to_dir).unwrap();
        let old_name = "old.txt";
        let old_file = from_dir.join(old_name);
        fs::write(&old_file, FILE_CONTENT).unwrap();
        let new_name = "new.txt";
        let new_file = to_dir.join(new_name);

        let oflags = OFlag::O_RDONLY | OFlag::O_DIRECTORY;
        let old_dir_fd = Dir::open(&from_dir, oflags, Mode::empty()).unwrap();
        let new_dir_fd = Dir::open(&to_dir, oflags, Mode::empty()).unwrap();
        let old_cstr = CString::new(old_name).unwrap();
        let new_cstr = CString::new(new_name).unwrap();
        #[allow(unsafe_code)]
        let res = unsafe {
            libc::renameat(
                old_dir_fd.as_raw_fd(),
                old_cstr.as_ptr(),
                new_dir_fd.as_raw_fd(),
                new_cstr.as_ptr(),
            )
        };
        // fs::rename(&old_file, &new_file).unwrap();
        assert_eq!(res, 0);
        let bytes = fs::read(&new_file).unwrap();
        let content = String::from_utf8(bytes).unwrap();
        assert_eq!(content, FILE_CONTENT);
        assert!(!old_file.exists());
        assert!(new_file.exists());
        fs::remove_dir_all(&from_dir).unwrap();
        assert!(!from_dir.exists());
        fs::remove_dir_all(&to_dir).unwrap();
        assert!(!to_dir.exists());
        fs::remove_dir_all(&mount_dir).unwrap();
        assert!(!mount_dir.exists());
    }
}<|MERGE_RESOLUTION|>--- conflicted
+++ resolved
@@ -1275,16 +1275,9 @@
 
         let read_helper = |content: &Vec<u8>| {
             if offset.cast::<usize>() < content.len() {
-<<<<<<< HEAD
-                let read_data = if (offset.cast::<usize>().overflow_add(size.cast::<usize>()))
-                    < content.len()
-                {
-                    &content
-                        [offset.cast()..(offset.cast::<usize>().overflow_add(size.cast::<usize>()))]
-=======
-                let read_data = if (offset.cast::<usize>() + size.cast::<usize>()) < content.len() {
+                let read_data = if (offset.cast::<usize>().overflow_add(size.cast::<usize>())) < content.len() {
                     content
-                        .get(offset.cast()..(offset.cast::<usize>() + size.cast::<usize>()))
+                        .get(offset.cast()..(offset.cast::<usize>().overflow_add(size.cast::<usize>())))
                         .unwrap_or_else(|| {
                             panic!(
                                 "Indexing is out of bounds, offset={}, size={}, content length={}",
@@ -1293,7 +1286,6 @@
                                 content.len()
                             )
                         })
->>>>>>> 26dd1cc9
                 } else {
                     content.get(offset.cast()..).unwrap_or_else(|| {
                         panic!(
